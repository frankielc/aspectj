--- conflicted
+++ resolved
@@ -176,7 +176,6 @@
 				</executions>
 			</plugin>
 
-<<<<<<< HEAD
 			<!--
 				Relocate ASM from 'org.objectweb.asm' to 'aj.org.objectweb.asm'
 
@@ -215,7 +214,11 @@
 									<shadedPattern>aj.org.objectweb.asm</shadedPattern>
 								</relocation>
 							</relocations>
-=======
+						</configuration>
+					</execution>
+				</executions>
+			</plugin>
+			
 			<plugin>
 				<groupId>org.codehaus.mojo</groupId>
 				<artifactId>truezip-maven-plugin</artifactId>
@@ -271,7 +274,6 @@
 							<use>true</use>
 							<!-- FIXME: Why does it fail without this parameter? -->
 							<javadocVersion>8</javadocVersion>
->>>>>>> 2c007912
 						</configuration>
 					</execution>
 				</executions>
