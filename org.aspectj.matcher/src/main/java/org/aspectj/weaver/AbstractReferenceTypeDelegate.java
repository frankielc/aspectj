--- conflicted
+++ resolved
@@ -135,11 +135,7 @@
 		AbstractReferenceTypeDelegate outerObjectType = (AbstractReferenceTypeDelegate) outerDelegate;
 		if (outerObjectType.isNested()) {
 			GenericSignature.FormalTypeParameter[] parentParams = outerObjectType.getFormalTypeParametersFromOuterClass();
-<<<<<<< HEAD
 			for (GenericSignature.FormalTypeParameter parentParam : parentParams) {
-=======
-			for (FormalTypeParameter parentParam : parentParams) {
->>>>>>> cacc9d56
 				typeParameters.add(parentParam);
 			}
 		}
