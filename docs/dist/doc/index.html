<html> 
<head>
  <title>AspectJ Documentation and Resources</title>
</head>
<body> 

<a name="top"></a>
<h1>AspectJ Documentation and Resources</h1>
<p/> 
    AspectJ <sup><small>tm</small></sup>
    is a seamless aspect-oriented extension to 
    Java<sup><small>tm</small></sup>.
    The compiler and development tools are available under 
    an open-source license, require Java 1.3 to run, and produce
    code that runs in JDK 1.1 and later VM's. 
    For the latest materials, see
    <a href="http://eclipse.org/aspectj">http://eclipse.org/aspectj</a>.
    Not all of these materials have been updated for AspectJ 5.
<p/>

<table>
    <tr><td><u>Section</u></td><td><u>Contents</u></td></tr>
    <tr><td><a href="#documentation">docs</a></td><td>
       <a href="faq.html">FAQ</a>, 
       <a href="quick5.pdf">Quick Reference (AspectJ 5)</a>,
       <a href="quick.pdf">Quick Reference (1.2.1)</a>, 
       <a href="adk15notebook/index.html">AspectJ 5 Developer's Notebook</a>,
       <a href="progguide/index.html">programming</a>, 
       <a href="devguide/index.html">development</a> and 
       <a href="pdguide/index.html">problem diagnosis</a> guides, 
       <a href="runtime-api/index.html">API</a> and
       <a href="examples/">example code</a>.
	   </td></tr>
    <tr><td><a href="#distributions">distributions</a></td><td>  
        <a href="http://eclipse.org/aspectj">AspectJ</a>;
        development environment support for 
        <a href="http://eclipse.org/ajdt">Eclipse</a> 
        and
        <a href="https://jdeveloperaop.dev.java.net/">JDeveloper</a>. 
        </td></tr>
    <tr><td><a href="#resources">resources</a></td><td>
       <a href="http://aosd.net">aosd.net</a>;
       <a href="http://eclipse.org/aspectj">AspectJ project</a>
       the bug <a href="http://bugs.eclipse.org/bugs">db</a>,
       and mailing lists for 
       <a href="mailto:aspectj-users@eclipse.org">users</a> and
       <a href="mailto:aspectj-dev@eclipse.org">developers</a>.
	   </td></tr>
    <tr><td><a href="#paths">paths</a> </td><td>for those new to AspectJ
		</td></tr>
</table>
<p/>

<a name="documentation"></a>
<h3>AspectJ documentation</h3>
<table border="1">
<tr> <th>Documentation</th><th>Description</th> 
     </tr>


<tr> <td><a href="quick5.pdf"> AspectJ 5 Quick Reference</a>
     </td>
     <td>This is a four-page quick reference for the AspectJ 5 language. 
     </td> </tr>

<tr> <td><a href="quick.pdf"> AspectJ Quick Reference</a>
     </td>
     <td>This is a two-page quick reference for the AspectJ language. 
     </td> </tr>

<tr> <td><a href="adk15notebook/index.html">AspectJ 5 Developer's Notebook</a>
         (printable <a href="adk15notebook/printable.html">html</a>)
     </td>
     <td>This describes the changes to the AspectJ language and tools introduced
     in the AspectJ 5 Development Kit. These changes are additive, and are not yet 
     reflected in the programming guide or quick reference.</td>
     </tr>

<tr> <td><a href="progguide/index.html">Programming Guide</a>
         (printable <a href="progguide/printable.html">html</a>)
     </td>
     <td>This introduces AOP and the AspectJ language.  
      <a href="progguide/starting.html">Getting Started</a>
     describes basic semantics, and shows development- and production-time applications.
     <a href="progguide/language.html">The AspectJ Language</a>
     describes join points, pointcuts, advice, and introduction, all features new to AOP. 
     <a href="progguide/examples.html">Examples</a> walks you through the 
     examples included with the documentation, and there are two short
     chapters on useful <a href="progguide/idioms.html">Idioms</a> and a
     few <a href="progguide/pitfalls.html">Pitfalls</a>
     The appendices have reference information:
     the <a href="progguide/quick.html">Quick Reference</a>
     summarizes AspectJ syntax,
     the <a href="progguide/semantics.html">Language Semantics</a>
     best describes AspectJ usage, and 
     <a href="progguide/implementation.html">Implementation Notes</a>
     describes how
     the current version is limited to code the compiler controls.</td>
     </tr>

<tr> <td><a href="devguide/index.html">Development Environment Guide</a>
<br/>
         
         (printable <a href="devguide/printable.html">html</a>)
     </td>
     <td>This is a guide to  
     <a href="devguide/ajc-ref.html">ajc</a>, the command-line compiler;
     <a href="devguide/ajbrowser.html">ajbrowser</a>, the stand-alone
     GUI for compiling and viewing crosscutting structure; 
     and the <a href="devguide/antTasks.html">Ant tasks</a>
     for building AspectJ programs.
     </td>
     </tr>

<tr> <td><a href="pdguide/index.html">Problem Diagnosis Guide</a>
<br/>
         
         (printable <a href="pdguide/printable.html">html</a>)
     </td>
     <td>This has a guide to  
     the various features available such as messages and trace to help you both solve problems
     with you own programs and report bugs to the AspectJ team.
     </td>
     </tr>

<tr> <td><a href="runtime-api/index.html">AspectJ API</a>
     </td>
     <td>API documentation for AspectJ runtime classes. <tt>JoinPoint</tt>
         shows the state automatically available at each join point.
		 See also the <a href="weaver-api/index.html">Weaver API</a>
     </td> </tr>

<tr> <td><a href="faq.html"> FAQ</a>
     </td>
     <td>Frequently-asked questions about the AspectJ language, tools, and project.
     </td> </tr>

<tr> <td>README's
     </td>
     <td>Changes and porting guide for AspectJ 
<<<<<<< HEAD
=======
        <a href="README-180.html">1.8.0</a>,
>>>>>>> 5a5bef1e
        <a href="README-174.html">1.7.4</a>,
        <a href="README-173.html">1.7.3</a>,
        <a href="README-172.html">1.7.2</a>,
        <a href="README-171.html">1.7.1</a>,
        <a href="README-170.html">1.7.0</a>,
        <a href="README-1612.html">1.6.12</a>,
        <a href="README-1611.html">1.6.11</a>,
        <a href="README-1610.html">1.6.10</a>,
        <a href="README-169.html">1.6.9</a>,
        <a href="README-168.html">1.6.8</a>,
        <a href="README-167.html">1.6.7</a>,
        <a href="README-166.html">1.6.6</a>,
        <a href="README-165.html">1.6.5</a>,
        <a href="README-164.html">1.6.4</a>,
        <a href="README-163.html">1.6.3</a>,
        <a href="README-162.html">1.6.2</a>,
        <a href="README-161.html">1.6.1</a>,
        <a href="README-160.html">1.6.0</a>,
        <a href="README-154.html">1.5.4</a>,
        <a href="README-153.html">1.5.3</a>,
        <a href="README-152.html">1.5.2</a>,
        <a href="README-151.html">1.5.1</a>,
        <a href="README-150.html">1.5.0</a>,
		<a href="README-121.html">1.2.1</a>,
		<a href="README-12.html">1.2.0</a>,
		<a href="README-11.html">1.1</a>, and
		<a href="porting.html">1.0</a>.
     </td> </tr>


<tr> <td><a href="changes.html">Changes</a>
     </td>
     <td>Changes between the latest releases.
     </td> </tr>

<tr> <td><a href="examples/">Examples</a>
     </td>
     <td>AspectJ code to demonstrate some language features and implement
     JavaBean properties, the Observer pattern, a tracing library, 
     and a game application where aspects handle display updating.
     </td> </tr>

</table>

<a name="distributions"></a>
<h3>AspectJ distributions</h3>
<table border="1">
<tr> <th>Distributions</th><th>Description</th></tr>
<tr> <td><a href="http://eclipse.org/aspectj">AspectJ</a>
     </td>
     <td>The AspectJ distribution contains binaries for the
         compiler, structure browser, and Ant taskdefs,
         as well as the documentation and examples.
         </td>
     </tr>
<tr> <td><a href="http://eclipse.org/aspectj">AspectJ</a> source code
     </td>
     <td>Source code for AspectJ is available 
         under the open-source 
         <a href="http://www.eclipse.org/legal/epl-v10.html">Eclipse Public License v1.0</a>
         license from the CVS
         repositories for the AspectJ project.  See the
         <a href="faq.html#q:buildingsource">FAQ entry</a>.
         </td>
     </tr>

<tr> <td><a href="http://eclipse.org/ajdt">AspectJ for Eclipse</a>
     </td>
     <td>AspectJ Development Environment support for
         Eclipse is available under Eclipse Public License v1.0
         from the eclipse.org project site
         <a href="http://eclipse.org/ajdt">
                  http://eclipse.org/ajdt</a>
         </td>
     </tr>

<tr> <td><a href="https://jdeveloperaop.dev.java.net/">
          Support for the JDeveloper IDE</a>
     </td>
     <td>Support for programming in AspectJ using the JDeveloper IDE
         is available under the Apache Software License
         from the java.net project site
         <a href="https://jdeveloperaop.dev.java.net/">
                  https://jdeveloperaop.dev.java.net/</a>
         </td>
     </tr>

</table>

<a name="resources"></a>
<h3>Other AspectJ resources</h3>
<table border="1">
<tr> <th>Resources</th><th>Description</th> 
     </tr>
<tr> <td>Mail lists 
         </td>
     <td>
         AspectJ users discuss tips and
         best practices for writing AspectJ programs on
         <a href="mailto:aspectj-users@eclipse.org">
           aspectj-users@eclipse.org</a>.
         AspectJ developers discuss issues with developing
         the AspectJ tools on
         <a href="mailto:aspectj-dev@eclipse.org">
          aspectj-dev@eclipse.org</a>.		  
         To get occasional emails about AspectJ releases
         and relevant events, subscribe to 
         <tt>aspectj-announce@eclipse.org</tt>.
         To view list archives or subscribe to the list, go to 
         <a href="http://eclipse.org/aspectj">
                 the AspectJ home page</a>.
		 To find archived emails, use the Eclipse site 
		 <a href="http://www.eclipse.org/search/search.cgi">search page</a>.
	</td></tr>
<tr> <td><a href="http://bugs.eclipse.org/bugs">Bug database</a>
     </td>
     <td>Use the Eclipse project's Bugzilla database
     to view and submit bugs against the AspectJ product components
     <a href="http://bugs.eclipse.org/bugs/buglist.cgi?product=AspectJ&amp;component=Compiler">
         Compiler</a> (for the AspectJ compiler, ajc)
     <a href="http://bugs.eclipse.org/bugs/buglist.cgi?product=AspectJ&amp;component=IDE">
         IDE</a> (for AJBrowser and AJDE bugs),
     <a href="http://bugs.eclipse.org/bugs/buglist.cgi?product=AspectJ&amp;component=Ant">
         Ant</a> (for the Ant tasks),
     and
     <a href="http://bugs.eclipse.org/bugs/buglist.cgi?product=AspectJ&amp;component=Docs">
         Docs</a> (for the documentation).
     Bugs all users should know about are
     <a href="http://bugs.eclipse.org/bugs/buglist.cgi?product=AspectJ&amp;keywords=info">
      flagged with the "info" keyword</a>.
     See the 
     <a href="faq.html#q:ajcbugs">
     	FAQ entry</a> for instructions on submitting compiler bugs.     
     </td> </tr>

<tr> <td> <a href="http://aosd.net">http://aosd.net</a> - the AOSD web site
     </td>
     <td>This site has discussion and announcements related to
         aspect-oriented software development (AOSD) in general.  
         Use <a href="mailto:announce@aosd.net">announce@aosd.net</a>
         to get and publish notices about AOSD
         workshops, conferences, and technology releases.
         Use <a href="mailto:discuss@aosd.net">discuss@aosd.net</a>
         for general AOSD discussions.
     </td> </tr>
</table>

<p/>
<a name="paths"></a>
<h3>Suggested paths for those new to AspectJ</h3>
<p/>
   To learn the AspectJ language, read the 
    <a href="progguide/index.html">Programming Guide</a>,
    keeping the <a href="progguide/semantics.html">Semantics appendix</a>
    nearby as the best reference for AspectJ usage.
    Focus initially on the join point model and
    pointcuts, concepts AOP adds to OOP.
    To read about how the <a href="examples/">examples</a> work, 
    see the <a href="progguide/examples.html">Examples </a> section
    in the <a href="progguide/index.html">Programming Guide</a>.
    View and navigate the crosscutting structure using 
	<a href="http://eclipse.org/ajdt">AJDT</a>; if you can't use Eclipse, try
    the <code>ajbrowser</code> structure viewer, as described in
    the <a href="devguide/ajbrowser.html">AspectJ Browser</a> section of
    the <a href="devguide/index.html">Development Environment Guide</a>.
<p/>
    To start using AspectJ with your own code, 
    modify the example aspects to apply to your classes.
    As you learn,
    use the compiler's <code>-Xlint</code> flags to catch some common 
    mistakes.  (Understand that the 
    <a href="progguide/implementation.html">current implementation</a>
    is limited to code the compiler controls.)
<p>
   To plan how to adopt AspectJ into a project, read the 
    <a href="progguide/index.html">Programming Guide</a>
   on development- and production-time aspects 
   and the <a href="faq.html">FAQ</a> entries for 
   <a href="faq.html#q:startUsingAJ">How should I start using AspectJ?</a>,
   <a href="faq.html#adoption">Deciding to adopt AspectJ</a>,
   the Development tools sections
   (<a href="faq.html#q:integrateWithDevTools">one</a>,
    <a href="faq.html#devtools">two</a>, 
    <a href="faq.html#ltw">Load-time weaving</a> 
    ), and
   <a href="faq.html#q:opensource">AspectJ as open-source</a>.
</p>
<p>
Enjoy the language!
</p>
<p>
The AspectJ Team
</p>

<hr/>
<small>
<a href="#top">Top</a>
</small>
</body> </html><|MERGE_RESOLUTION|>--- conflicted
+++ resolved
@@ -138,10 +138,7 @@
 <tr> <td>README's
      </td>
      <td>Changes and porting guide for AspectJ 
-<<<<<<< HEAD
-=======
         <a href="README-180.html">1.8.0</a>,
->>>>>>> 5a5bef1e
         <a href="README-174.html">1.7.4</a>,
         <a href="README-173.html">1.7.3</a>,
         <a href="README-172.html">1.7.2</a>,
