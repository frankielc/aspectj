<html> 
<head>
  <title>AspectJ Documentation and Resources</title>
</head>
<body> 

<a name="top"></a>
<h1>AspectJ Documentation and Resources</h1>
<p/> 
    AspectJ <sup><small>tm</small></sup>
    is a seamless aspect-oriented extension to 
    Java<sup><small>tm</small></sup>.
    The compiler and development tools are available under 
    an open-source license, require Java 1.3 to run, and produce
    code that runs in JDK 1.1 and later VM's. 
    For the latest materials, see
    <a href="http://eclipse.org/aspectj">http://eclipse.org/aspectj</a>.
    Not all of these materials have been updated for AspectJ 5.
<p/>

<table>
    <tr><td><u>Section</u></td><td><u>Contents</u></td></tr>
    <tr><td><a href="#documentation">docs</a></td><td>
       <a href="faq.html">FAQ</a>, 
       <a href="quick5.pdf">Quick Reference (AspectJ 5)</a>,
       <a href="quick.pdf">Quick Reference (1.2.1)</a>, 
       <a href="adk15notebook/index.html">AspectJ 5 Developer's Notebook</a>,
       <a href="progguide/index.html">programming</a>, 
       <a href="devguide/index.html">development</a> and 
       <a href="pdguide/index.html">problem diagnosis</a> guides, 
       <a href="runtime-api/index.html">API</a> and
       <a href="examples/">example code</a>.
	   </td></tr>
    <tr><td><a href="#distributions">distributions</a></td><td>  
        <a href="http://eclipse.org/aspectj">AspectJ</a>;
        development environment support for 
        <a href="http://eclipse.org/ajdt">Eclipse</a> 
        and
        <a href="https://jdeveloperaop.dev.java.net/">JDeveloper</a>. 
        </td></tr>
    <tr><td><a href="#resources">resources</a></td><td>
       <a href="http://aosd.net">aosd.net</a>;
       <a href="http://eclipse.org/aspectj">AspectJ project</a>
       the bug <a href="http://bugs.eclipse.org/bugs">db</a>,
       and mailing lists for 
       <a href="mailto:aspectj-users@eclipse.org">users</a> and
       <a href="mailto:aspectj-dev@eclipse.org">developers</a>.
	   </td></tr>
    <tr><td><a href="#paths">paths</a> </td><td>for those new to AspectJ
		</td></tr>
</table>
<p/>

<a name="documentation"></a>
<h3>AspectJ documentation</h3>
<table border="1">
<tr> <th>Documentation</th><th>Description</th> 
     </tr>


<tr> <td><a href="quick5.pdf"> AspectJ 5 Quick Reference</a>
     </td>
     <td>This is a four-page quick reference for the AspectJ 5 language. 
     </td> </tr>

<tr> <td><a href="quick.pdf"> AspectJ Quick Reference</a>
     </td>
     <td>This is a two-page quick reference for the AspectJ language. 
     </td> </tr>

<tr> <td><a href="adk15notebook/index.html">AspectJ 5 Developer's Notebook</a>
         (printable <a href="adk15notebook/printable.html">html</a>)
     </td>
     <td>This describes the changes to the AspectJ language and tools introduced
     in the AspectJ 5 Development Kit. These changes are additive, and are not yet 
     reflected in the programming guide or quick reference.</td>
     </tr>

<tr> <td><a href="progguide/index.html">Programming Guide</a>
         (printable <a href="progguide/printable.html">html</a>)
     </td>
     <td>This introduces AOP and the AspectJ language.  
      <a href="progguide/starting.html">Getting Started</a>
     describes basic semantics, and shows development- and production-time applications.
     <a href="progguide/language.html">The AspectJ Language</a>
     describes join points, pointcuts, advice, and introduction, all features new to AOP. 
     <a href="progguide/examples.html">Examples</a> walks you through the 
     examples included with the documentation, and there are two short
     chapters on useful <a href="progguide/idioms.html">Idioms</a> and a
     few <a href="progguide/pitfalls.html">Pitfalls</a>
     The appendices have reference information:
     the <a href="progguide/quick.html">Quick Reference</a>
     summarizes AspectJ syntax,
     the <a href="progguide/semantics.html">Language Semantics</a>
     best describes AspectJ usage, and 
     <a href="progguide/implementation.html">Implementation Notes</a>
     describes how
     the current version is limited to code the compiler controls.</td>
     </tr>

<tr> <td><a href="devguide/index.html">Development Environment Guide</a>
<br/>
         
         (printable <a href="devguide/printable.html">html</a>)
     </td>
     <td>This is a guide to  
     <a href="devguide/ajc-ref.html">ajc</a>, the command-line compiler;
     <a href="devguide/ajbrowser.html">ajbrowser</a>, the stand-alone
     GUI for compiling and viewing crosscutting structure; 
     and the <a href="devguide/antTasks.html">Ant tasks</a>
     for building AspectJ programs.
     </td>
     </tr>

<tr> <td><a href="pdguide/index.html">Problem Diagnosis Guide</a>
<br/>
         
         (printable <a href="pdguide/printable.html">html</a>)
     </td>
     <td>This has a guide to  
     the various features available such as messages and trace to help you both solve problems
     with you own programs and report bugs to the AspectJ team.
     </td>
     </tr>

<tr> <td><a href="runtime-api/index.html">AspectJ API</a>
     </td>
     <td>API documentation for AspectJ runtime classes. <tt>JoinPoint</tt>
         shows the state automatically available at each join point.
		 See also the <a href="weaver-api/index.html">Weaver API</a>
     </td> </tr>

<tr> <td><a href="faq.html"> FAQ</a>
     </td>
     <td>Frequently-asked questions about the AspectJ language, tools, and project.
     </td> </tr>

<tr> <td>README's
     </td>
     <td>Changes and porting guide for AspectJ 
<<<<<<< HEAD
        <a href="README-1811.html">1.8.10</a>,
=======
        <a href="README-190.html">1.9.0</a>,
>>>>>>> 381ccd86
        <a href="README-1810.html">1.8.10</a>,
        <a href="README-189.html">1.8.9</a>,
        <a href="README-188.html">1.8.8</a>,
        <a href="README-187.html">1.8.7</a>,
        <a href="README-186.html">1.8.6</a>,
        <a href="README-185.html">1.8.5</a>,
        <a href="README-184.html">1.8.4</a>,
        <a href="README-183.html">1.8.3</a>,
        <a href="README-182.html">1.8.2</a>,
        <a href="README-181.html">1.8.1</a>,
        <a href="README-180.html">1.8.0</a>,
        <a href="README-174.html">1.7.4</a>,
        <a href="README-173.html">1.7.3</a>,
        <a href="README-172.html">1.7.2</a>,
        <a href="README-171.html">1.7.1</a>,
        <a href="README-170.html">1.7.0</a>,
        <a href="README-1612.html">1.6.12</a>,
        <a href="README-1611.html">1.6.11</a>,
        <a href="README-1610.html">1.6.10</a>,
        <a href="README-169.html">1.6.9</a>,
        <a href="README-168.html">1.6.8</a>,
        <a href="README-167.html">1.6.7</a>,
        <a href="README-166.html">1.6.6</a>,
        <a href="README-165.html">1.6.5</a>,
        <a href="README-164.html">1.6.4</a>,
        <a href="README-163.html">1.6.3</a>,
        <a href="README-162.html">1.6.2</a>,
        <a href="README-161.html">1.6.1</a>,
        <a href="README-160.html">1.6.0</a>,
        <a href="README-154.html">1.5.4</a>,
        <a href="README-153.html">1.5.3</a>,
        <a href="README-152.html">1.5.2</a>,
        <a href="README-151.html">1.5.1</a>,
        <a href="README-150.html">1.5.0</a>,
		<a href="README-121.html">1.2.1</a>,
		<a href="README-12.html">1.2.0</a>,
		<a href="README-11.html">1.1</a>, and
		<a href="porting.html">1.0</a>.
     </td> </tr>


<tr> <td><a href="changes.html">Changes</a>
     </td>
     <td>Changes between the latest releases.
     </td> </tr>

<tr> <td><a href="examples/">Examples</a>
     </td>
     <td>AspectJ code to demonstrate some language features and implement
     JavaBean properties, the Observer pattern, a tracing library, 
     and a game application where aspects handle display updating.
     </td> </tr>

</table>

<a name="distributions"></a>
<h3>AspectJ distributions</h3>
<table border="1">
<tr> <th>Distributions</th><th>Description</th></tr>
<tr> <td><a href="http://eclipse.org/aspectj">AspectJ</a>
     </td>
     <td>The AspectJ distribution contains binaries for the
         compiler, structure browser, and Ant taskdefs,
         as well as the documentation and examples.
         </td>
     </tr>
<tr> <td><a href="http://eclipse.org/aspectj">AspectJ</a> source code
     </td>
     <td>Source code for AspectJ is available 
         under the open-source 
         <a href="http://www.eclipse.org/legal/epl-v10.html">Eclipse Public License v1.0</a>
         license from the CVS
         repositories for the AspectJ project.  See the
         <a href="faq.html#q:buildingsource">FAQ entry</a>.
         </td>
     </tr>

<tr> <td><a href="http://eclipse.org/ajdt">AspectJ for Eclipse</a>
     </td>
     <td>AspectJ Development Environment support for
         Eclipse is available under Eclipse Public License v1.0
         from the eclipse.org project site
         <a href="http://eclipse.org/ajdt">
                  http://eclipse.org/ajdt</a>
         </td>
     </tr>

<tr> <td><a href="https://jdeveloperaop.dev.java.net/">
          Support for the JDeveloper IDE</a>
     </td>
     <td>Support for programming in AspectJ using the JDeveloper IDE
         is available under the Apache Software License
         from the java.net project site
         <a href="https://jdeveloperaop.dev.java.net/">
                  https://jdeveloperaop.dev.java.net/</a>
         </td>
     </tr>

</table>

<a name="resources"></a>
<h3>Other AspectJ resources</h3>
<table border="1">
<tr> <th>Resources</th><th>Description</th> 
     </tr>
<tr> <td>Mail lists 
         </td>
     <td>
         AspectJ users discuss tips and
         best practices for writing AspectJ programs on
         <a href="mailto:aspectj-users@eclipse.org">
           aspectj-users@eclipse.org</a>.
         AspectJ developers discuss issues with developing
         the AspectJ tools on
         <a href="mailto:aspectj-dev@eclipse.org">
          aspectj-dev@eclipse.org</a>.		  
         To get occasional emails about AspectJ releases
         and relevant events, subscribe to 
         <tt>aspectj-announce@eclipse.org</tt>.
         To view list archives or subscribe to the list, go to 
         <a href="http://eclipse.org/aspectj">
                 the AspectJ home page</a>.
		 To find archived emails, use the Eclipse site 
		 <a href="http://www.eclipse.org/search/search.cgi">search page</a>.
	</td></tr>
<tr> <td><a href="http://bugs.eclipse.org/bugs">Bug database</a>
     </td>
     <td>Use the Eclipse project's Bugzilla database
     to view and submit bugs against the AspectJ product components
     <a href="http://bugs.eclipse.org/bugs/buglist.cgi?product=AspectJ&amp;component=Compiler">
         Compiler</a> (for the AspectJ compiler, ajc)
     <a href="http://bugs.eclipse.org/bugs/buglist.cgi?product=AspectJ&amp;component=IDE">
         IDE</a> (for AJBrowser and AJDE bugs),
     <a href="http://bugs.eclipse.org/bugs/buglist.cgi?product=AspectJ&amp;component=Ant">
         Ant</a> (for the Ant tasks),
     and
     <a href="http://bugs.eclipse.org/bugs/buglist.cgi?product=AspectJ&amp;component=Docs">
         Docs</a> (for the documentation).
     Bugs all users should know about are
     <a href="http://bugs.eclipse.org/bugs/buglist.cgi?product=AspectJ&amp;keywords=info">
      flagged with the "info" keyword</a>.
     See the 
     <a href="faq.html#q:ajcbugs">
     	FAQ entry</a> for instructions on submitting compiler bugs.     
     </td> </tr>

<tr> <td> <a href="http://aosd.net">http://aosd.net</a> - the AOSD web site
     </td>
     <td>This site has discussion and announcements related to
         aspect-oriented software development (AOSD) in general.  
         Use <a href="mailto:announce@aosd.net">announce@aosd.net</a>
         to get and publish notices about AOSD
         workshops, conferences, and technology releases.
         Use <a href="mailto:discuss@aosd.net">discuss@aosd.net</a>
         for general AOSD discussions.
     </td> </tr>
</table>

<p/>
<a name="paths"></a>
<h3>Suggested paths for those new to AspectJ</h3>
<p/>
   To learn the AspectJ language, read the 
    <a href="progguide/index.html">Programming Guide</a>,
    keeping the <a href="progguide/semantics.html">Semantics appendix</a>
    nearby as the best reference for AspectJ usage.
    Focus initially on the join point model and
    pointcuts, concepts AOP adds to OOP.
    To read about how the <a href="examples/">examples</a> work, 
    see the <a href="progguide/examples.html">Examples </a> section
    in the <a href="progguide/index.html">Programming Guide</a>.
    View and navigate the crosscutting structure using 
	<a href="http://eclipse.org/ajdt">AJDT</a>; if you can't use Eclipse, try
    the <code>ajbrowser</code> structure viewer, as described in
    the <a href="devguide/ajbrowser.html">AspectJ Browser</a> section of
    the <a href="devguide/index.html">Development Environment Guide</a>.
<p/>
    To start using AspectJ with your own code, 
    modify the example aspects to apply to your classes.
    As you learn,
    use the compiler's <code>-Xlint</code> flags to catch some common 
    mistakes.  (Understand that the 
    <a href="progguide/implementation.html">current implementation</a>
    is limited to code the compiler controls.)
<p>
   To plan how to adopt AspectJ into a project, read the 
    <a href="progguide/index.html">Programming Guide</a>
   on development- and production-time aspects 
   and the <a href="faq.html">FAQ</a> entries for 
   <a href="faq.html#q:startUsingAJ">How should I start using AspectJ?</a>,
   <a href="faq.html#adoption">Deciding to adopt AspectJ</a>,
   the Development tools sections
   (<a href="faq.html#q:integrateWithDevTools">one</a>,
    <a href="faq.html#devtools">two</a>, 
    <a href="faq.html#ltw">Load-time weaving</a> 
    ), and
   <a href="faq.html#q:opensource">AspectJ as open-source</a>.
</p>
<p>
Enjoy the language!
</p>
<p>
The AspectJ Team
</p>

<hr/>
<small>
<a href="#top">Top</a>
</small>
</body> </html><|MERGE_RESOLUTION|>--- conflicted
+++ resolved
@@ -138,11 +138,8 @@
 <tr> <td>README's
      </td>
      <td>Changes and porting guide for AspectJ 
-<<<<<<< HEAD
+        <a href="README-190.html">1.9.0</a>,
         <a href="README-1811.html">1.8.10</a>,
-=======
-        <a href="README-190.html">1.9.0</a>,
->>>>>>> 381ccd86
         <a href="README-1810.html">1.8.10</a>,
         <a href="README-189.html">1.8.9</a>,
         <a href="README-188.html">1.8.8</a>,
