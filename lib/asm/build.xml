<project name="jarjar-asm" default="package">

	<!-- if you need this defining, use the jarjar-1.0.jar in this project -->
    <taskdef name="jarjar" classname="com.tonicsystems.jarjar.JarJarTask"/>

<<<<<<< HEAD
	<target name="package" description="Jarjar asm-4.2.jar and prefix package name with aj">
	        <jarjar destfile="asm-4.2.renamed.jar">
	          <zipfileset src="asm-4.2.jar"/>
=======
	<target name="package" description="Jarjar asm-5.0.1.jar and prefix package name with aj">
	        <jarjar destfile="asm-5.0.1.renamed.jar">
	          <zipfileset src="asm-5.0.1.jar"/>
>>>>>>> 5a5bef1e
	          <rule pattern="org.objectweb.asm.**" result="aj.org.objectweb.asm.@1"/>
	        </jarjar>
	</target> 
	
			
</project><|MERGE_RESOLUTION|>--- conflicted
+++ resolved
@@ -3,15 +3,9 @@
 	<!-- if you need this defining, use the jarjar-1.0.jar in this project -->
     <taskdef name="jarjar" classname="com.tonicsystems.jarjar.JarJarTask"/>
 
-<<<<<<< HEAD
-	<target name="package" description="Jarjar asm-4.2.jar and prefix package name with aj">
-	        <jarjar destfile="asm-4.2.renamed.jar">
-	          <zipfileset src="asm-4.2.jar"/>
-=======
 	<target name="package" description="Jarjar asm-5.0.1.jar and prefix package name with aj">
 	        <jarjar destfile="asm-5.0.1.renamed.jar">
 	          <zipfileset src="asm-5.0.1.jar"/>
->>>>>>> 5a5bef1e
 	          <rule pattern="org.objectweb.asm.**" result="aj.org.objectweb.asm.@1"/>
 	        </jarjar>
 	</target> 
