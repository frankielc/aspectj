/* *******************************************************************
 * Copyright (c) 2002 Palo Alto Research Center, Incorporated (PARC).
 * All rights reserved. 
 * This program and the accompanying materials are made available 
 * under the terms of the Eclipse Public License v1.0 
 * which accompanies this distribution and is available at 
 * http://www.eclipse.org/legal/epl-v10.html 
 *  
 * Contributors: 
 *     PARC     initial implementation 
 * ******************************************************************/

package org.aspectj.ajdt.internal.compiler.batch;

import java.io.File;
import java.io.IOException;
import java.util.ArrayList;
import java.util.List;

import org.aspectj.ajdt.ajc.AjdtAjcTests;
import org.aspectj.testing.util.TestUtil;
import org.aspectj.tools.ajc.AjcTests;


public class BinaryFormsTestCase extends CommandTestCase {

	public BinaryFormsTestCase(String name) {
		super(name);
	}
	

	public void testJar1() throws IOException {
		String library = getSandboxName() + "/lib.jar";
		
<<<<<<< HEAD
		List<String> args = new ArrayList();
=======
		List<String> args = new ArrayList<>();
>>>>>>> 6d6738cf
		args.add("-outjar");
		args.add(library);

		args.add("-classpath");
        args.add(AjcTests.aspectjrtClasspath());
		
		args.add("-d");
		args.add(getSandboxName());
		args.add("-XnotReweavable");
		
		args.add(AjdtAjcTests.TESTDATA_PATH + "/src1/binary/lib/ConcreteA.aj");
		args.add(AjdtAjcTests.TESTDATA_PATH + "/src1/binary/lib/AbstractA.aj");
		
		CommandTestCase.runCompiler(args, CommandTestCase.NO_ERRORS);
		
		args = new ArrayList<>();
		args.add("-aspectpath");
		args.add(library);

		args.add("-classpath");
        args.add(AjcTests.aspectjrtClasspath());
		
		args.add("-d");
		args.add(getSandboxName());
		args.add("-XnotReweavable");
		
		args.add(AjdtAjcTests.TESTDATA_PATH + "/src1/binary/client/Client.java");
		args.add(AjdtAjcTests.TESTDATA_PATH + "/src1/binary/client/Client1.java");
		
		CommandTestCase.runCompiler(args, CommandTestCase.NO_ERRORS);
		
		TestUtil.runMain(getSandboxName() + File.pathSeparator + library, "client.Client");
		TestUtil.runMain(getSandboxName() + File.pathSeparator + library, "client.Client1");
		
		args = new ArrayList();
		args.add("-aspectpath");
		args.add(library);

		args.add("-classpath");
        args.add(AjcTests.aspectjrtClasspath());
		args.add("-XnotReweavable");
		
		args.add("-d");
		args.add(getSandboxName());
		
		args.add(AjdtAjcTests.TESTDATA_PATH + "/src1/binary/client/MyAspect.aj");
		args.add(AjdtAjcTests.TESTDATA_PATH + "/src1/binary/client/Client1.java");
		
		CommandTestCase.runCompiler(args, CommandTestCase.NO_ERRORS);
		
		TestUtil.runMain(getSandboxName() + File.pathSeparator + library, "client.Client1");

		args = new ArrayList();
		args.add("-aspectpath");
		args.add(library);

		args.add("-classpath");
        args.add(AjcTests.aspectjrtClasspath());
		
		args.add("-d");
		args.add(getSandboxName());
		args.add("-XnotReweavable");
		
		args.add(AjdtAjcTests.TESTDATA_PATH + "/src1/binary/client/MyAspect1.aj");
		args.add(AjdtAjcTests.TESTDATA_PATH + "/src1/binary/client/Client1.java");
		
		CommandTestCase.runCompiler(args, new int[] {24, 30});

		args = new ArrayList();
		args.add("-classpath");
        args.add(library + File.pathSeparator + AjcTests.aspectjrtClasspath());
		
		args.add("-d");
		args.add(getSandboxName());
		args.add("-XnotReweavable");
		
		args.add(AjdtAjcTests.TESTDATA_PATH + "/src1/binary/client/Client1.java");
		
		CommandTestCase.runCompiler(args, new int[] {15, 17, 22});
		
		args = new ArrayList();
		args.add("-classpath");
        args.add(AjcTests.aspectjrtClasspath() + File.pathSeparator + library);
		args.add("-Xlint:error");
		
		args.add("-d");
		args.add(getSandboxName());
		
		args.add(AjdtAjcTests.TESTDATA_PATH + "/src1/binary/client/MyAspect.aj");
		args.add(AjdtAjcTests.TESTDATA_PATH + "/src1/binary/client/Client1.java");
		
		CommandTestCase.runCompiler(args, CommandTestCase.NO_ERRORS);
	}
}<|MERGE_RESOLUTION|>--- conflicted
+++ resolved
@@ -32,11 +32,7 @@
 	public void testJar1() throws IOException {
 		String library = getSandboxName() + "/lib.jar";
 		
-<<<<<<< HEAD
-		List<String> args = new ArrayList();
-=======
 		List<String> args = new ArrayList<>();
->>>>>>> 6d6738cf
 		args.add("-outjar");
 		args.add(library);
 
