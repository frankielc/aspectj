#-Xlint:ignore,error,warning will set the level for all Xlint warnings. -Xlint, alone, is an abbreviation for
     -Xlint:warning.

     The -Xlintfile:lint.properties allows fine-grained control. In tools.jar, see
     org/aspectj/weaver/XlintDefault.properties for the default behavior and a template to copy. 
### AspectJ-specific messages 
<<<<<<< HEAD
compiler.name = AspectJ Compiler 1.9.0
compiler.version = Eclipse Compiler BETA_JAVA9_3798415d74984, 3.13
=======
compiler.name = AspectJ Compiler 1.8.10
compiler.version = Eclipse Compiler Neon.2 #75dbfad0, 3.12
>>>>>>> 6d6738cf
compiler.copyright = 


## this next one superceded by above...
## configure.version = AspectJ Compiler 1.1 

configure.directoryNotExist = invalid option: {0}

### compile
compile.repetition = [repetition {0}/{1}]
compile.instantTime = [compiled {0} lines in {1} ms: {2} lines/s]
compile.detailedTime = [parse: {0} ms ({1}%), resolve: {2} ms ({3}%), analyze: {4} ms ({5}%), generate: {6} ms ({7}%) ]
compile.ioTime = [i/o: read: {0} ms ({1}%), write: {2} ms ({3}%)]
compile.averageTime = [average, excluding min-max {0} lines in {1} ms: {2} lines/s]
compile.totalTime = [total compilation time: {0}]
compile.oneProblem = 1 problem ({0})
compile.severalProblemsErrorsOrWarnings = {0} problems ({1})
compile.severalProblemsErrorsAndWarnings = {0} problems ({1}, {2})
compile.severalProblems = {0} problems ({1}, {2}, {3})
compile.oneError = 1 error
compile.severalErrors = {0} errors
compile.oneWarning = 1 warning
compile.severalWarnings = {0} warnings
compile.oneInfo = 1 info
compile.severalInfos = {0} info
compile.oneClassFileGenerated = [1 .class file generated]
compile.severalClassFilesGenerated = [{0} .class files generated]

### configure
configure.requiresJDK1.2orAbove = Need to use a JVM >= 1.2
configure.duplicateLog = duplicate log specification: {0}
configure.duplicateRepeat = duplicate repeat specification: {0}
configure.duplicateMaxProblems = duplicate max problems specification: {0}
configure.duplicateCompliance = duplicate compliance setting specification: {0}
configure.duplicateSource = duplicate source compliance setting specification: {0}
configure.duplicateTarget = duplicate target compliance setting specification: {0}
configure.source = source level should be comprised in between ''1.3'' and ''1.9'' (or ''5'', ''5.0'', ..., ''9'' or ''9.0''): {0}
configure.invalidSystem = invalid location for system libraries
configure.unsupportedOption = option {0} not supported at compliance level 9 and above
configure.duplicateOutputPath = duplicate output path specification: {0}
configure.duplicateModulePath = duplicate module path specification: {0}
configure.duplicateModuleSourcepath = duplicate source module path specification: {0}
configure.invalidModuleDescriptor = cannot open the module descriptor from {0}
configure.invalidModuleOption = incorrectly formatted option: {0}
configure.duplicateExport = can specify a package in a module only once with --add-export
configure.duplicateBootClasspath = duplicate bootclasspath specification: {0}
configure.duplicateExtDirs = duplicate extdirs specification: {0}
configure.duplicateSourcepath = duplicate sourcepath specification: {0}
configure.invalidDebugOption = invalid debug option: {0}
configure.invalidWarningConfiguration = invalid warning configuration: ''{0}''
configure.invalidWarning = invalid warning token: ''{0}''. Ignoring warning and compiling
configure.invalidWarningOption = invalid warning option: ''{0}''. Must specify a warning token
configure.targetJDK = target JDK should be comprised in between ''1.1'' and ''1.4'': {0}
configure.incompatibleTargetForSource14 = ''1.4'' source mode requires ''-target 1.4'' : {0}
configure.incompatibleComplianceForSource14 = ''1.4'' source mode requires ''-1.4'' compliance mode: {0}
configure.incompatibleComplianceForTarget14 = ''1.4'' target mode requires ''-1.4'' compliance mode: {0}
configure.incompatibleComplianceForTarget11 = ''1.1'' target mode requires ''-1.3'' compliance mode: {0}
configure.incompatibleComplianceForTarget = Compliance level ''{0}'' is incompatible with target level ''{1}''. A compliance level ''{1}'' or better is required
configure.repetition = repetition must be a positive integer: {0}
configure.maxProblems = max problems must be a positive integer: {0}
configure.invalidNowarnOption = invalid syntax for nowarn option: {0}

configure.invalidErrorConfiguration = invalid error configuration: ''{0}''
configure.invalidError = invalid error token: ''{0}''. Ignoring this error token and compiling
configure.invalidErrorOption = invalid error option: ''{0}''. Must specify an error token

configure.invalidInfoConfiguration = invalid info configuration: ''{0}''
configure.invalidInfo = invalid info token: ''{0}''. Ignoring this info token and compiling
configure.invalidInfoOption = invalid info option: ''{0}''. Must specify an info token

configure.directoryNotExist = directory does not exist: {0}
configure.IOError = i/o error : unable to retrieve .JAVA files in directory: {0}
configure.unrecognizedOption = Unrecognized option : {0}
configure.noClasspath = no classpath defined, using default directory instead
configure.incorrectClasspath = incorrect classpath: {0}
configure.invalidexpansionargumentname = expansion argument file {0} does not exist or cannot be read
configure.cannotOpenLog = cannot open .log file: {0}
configure.cannotOpenLogInvalidEncoding = cannot open .log file: {0}; because UTF-8 is not supported
configure.unexpectedCustomEncoding = unexpected custom encoding specification: {0}[{1}]
configure.unsupportedEncoding = unsupported encoding format: {0}
configure.duplicateDefaultEncoding = duplicate default encoding format specification: {0}
configure.invalidTaskTag ={0} is an invalid task tag
configure.incorrectExtDirsEntry = incorrect ext dir entry; {0} must be a directory
configure.incorrectEndorsedDirsEntry = incorrect endorsed dir entry; {0} must be a directory
configure.duplicateEndorsedDirs = duplicate endorseddirs specification: {0}
configure.missingDestinationPath = destination path must be provided with module source path
configure.incorrectDestinationPathEntry = incorrect destination path entry: {0}
configure.unexpectedBracket = unexpected bracket: {0}
configure.unexpectedDestinationPathEntry = unexpected destination path entry in {0} option
configure.unexpectedDestinationPathEntryFile = unexpected destination path entry for file: {0}
configure.accessRuleAfterDestinationPath = access rules cannot follow destination path entries: {0}
configure.duplicateDestinationPathEntry = duplicate destination path entry in {0} option
configure.invalidClassName = invalid class name: {0}
configure.unavailableAPT = Unable to load annotation processing manager {0} from classpath.
configure.incorrectVMVersionforAPT = Annotation processing got disabled, since it requires a 1.6 compliant JVM
configure.incompatibleSourceForCldcTarget=Target level ''{0}'' is incompatible with source level ''{1}''. A source level ''1.3'' or lower is required
configure.incompatibleComplianceForCldcTarget=Target level ''{0}'' is incompatible with compliance level ''{1}''. A compliance level ''1.4''or lower is required
configure.invalidClasspathSection = invalid Class-Path header in manifest of jar file: {0}
configure.multipleClasspathSections = multiple Class-Path headers in manifest of jar file: {0}
configure.missingwarningspropertiesfile=properties file {0} does not exist
configure.ioexceptionwarningspropertiesfile=An IOException occurred while reading the properties file {0}
configure.multipleencodings=Multiple encoding specified: {1}. The default encoding has been set to {0}
configure.differentencodings=Found encoding {0}. Different encodings were specified: {1}
configure.differentencoding=Found encoding {0}. A different encoding was specified: {1}

### null annotations
configure.invalidNullAnnot = Token {0} is not in the expected format "nullAnnot(<non null annotation name> | <nullable annotation name> | <non-null by default annotation name>)"
configure.missingAnnotationPath = Missing argument to -annotationpath at ''{0}''

### requestor
requestor.error = {0}. ERROR in {1}
requestor.warning = {0}. WARNING in {1}
requestor.info = {0}. INFO in {1}
requestor.extraerror = {0}. ERROR:
requestor.extrawarning = {0}. WARNING:
requestor.extrainfo = {0}. INFO:
requestor.notRetrieveErrorMessage = Cannot retrieve the error message for {0}
requestor.noFileNameSpecified = (original file name is not available)

### EMACS STYLE
output.emacs.error=error
output.emacs.warning=warning
output.emacs.info=info

### unit
unit.more = File {0} is specified more than once
unit.missing = File {0} is missing

### output
output.noClassFileCreated = No .class file created for file {1} in {0} because of an IOException: {2}

### miscellaneous
misc.version = {0} {1}, {2}

### miscellaneous
misc.usage = {0}\n\
\n\
\tUsage: <options> <source file | @argfile>..\n\
\n\
AspectJ-specific options:\n\
\t-inpath <list>      use classes in dirs and jars/zips in <list> as source\n\
\t                    (<list> uses platform-specific path delimiter)\n\
\t-injars <jarList>   use classes in <jarList> zip files as source\n\
\t                    (<jarList> uses classpath delimiter)\n\
\t                    deprecated - use inpath instead.\n\
\t-aspectpath <list>  weave aspects in .class files from <list> dirs and jars/zip into sources\n\
\t                    (<list> uses classpath delimiter)\n\
\t-outjar <file>      put output classes in zip file <file>\n\
\t-outxml             generate META-INF/aop.xml\n\
\t-outxmlfile <file>  specify alternate destination output of -outxml\n\
\t-argfile <file>     specify line-delimited list of source files\n\
\t-showWeaveInfo      display information about weaving\n\
\t-incremental        continuously-running compiler, needs -sourceroots\n\
\t                    (reads stdin: enter to recompile and ''q'' to quit)\n\
\t-sourceroots <dirs> compile all .aj and .java files in <dirs>\n\
\t                    (<dirs> uses classpath delimiter)\n\
\t-crossrefs          generate .ajsym file into the output directory\n\
\t-emacssym           generate .ajesym symbol files for emacs support\n\
\t-Xlint              same as ''-Xlint:warning''\n\
\t-Xlint:<level>      set default level for crosscutting messages\n\
\t                    (<level> may be ignore, warning, or error)\n\
\t-Xlintfile <file>   specify properties file to set per-message levels\n\
\t                    (cf org/aspectj/weaver/XlintDefault.properties)\n\
\t-X                  print help on non-standard options\n\
\n\
Standard Eclipse compiler options:\n\
\ Options enabled by default are prefixed with ''+''\n\
\ \n\
\ Classpath options:\n\
\    -cp -classpath <directories and ZIP archives separated by ;>\n\
\                       specify location for application classes and sources\n\
\    -bootclasspath <directories and zip/jar files separated by ;>\n\
\                       specify location for system classes\n\
\    -d <dir>           destination directory (if omitted, no directory is created)\n\
\    -d none            generate no .class files\n\
\    -encoding <enc>    specify custom encoding for all sources. Each file/directory can override it\n\
\                       when suffixed with ''[''<enc>'']'' (e.g. X.java[utf8])\n\
\ \n\
\ Compliance options:\n\
\    -1.3               use 1.3 compliance (-source 1.3 -target 1.1)\n\
\    -1.4             + use 1.4 compliance (-source 1.3 -target 1.2)\n\
\    -1.5 -5 -5.0       use 1.5 compliance (-source 1.5 -target 1.5)\n\
\    -1.6 -6 -6.0       use 1.6 compliance (-source 1.6 -target 1.6)\n\
\    -1.7 -7 -7.0       use 1.7 compliance (-source 1.7 -target 1.7)\n\
\    -1.8 -8 -8.0       use 1.8 compliance (-source 1.8 -target 1.8)\n\
\    -1.9 -9 -9.0       use 1.9 compliance (-source 1.9 -target 1.9)\n\
\    -source <version>  set source level: 1.3 to 1.9 (or 6, 6.0, etc)\n\
\    -target <version>  set classfile target: 1.1 to 1.9 (or 6, 6.0, etc)\n\
\                       cldc1.1 can also be used to generate the StackMap\n\
\                       attribute\n\
\ \n\
\ Warning options:\n\
\    -deprecation     + deprecation outside deprecated code (equivalent to\n\
\                       -warn:+deprecation)\n\
\    -nowarn -warn:none disable all warnings\n\
\    -warn:<warnings separated by ,>    enable exactly the listed warnings\n\
\    -warn:+<warnings separated by ,>   enable additional warnings\n\
\    -warn:-<warnings separated by ,>   disable specific warnings\n\
\      allDeadCode          dead code including trivial if(DEBUG) check\n\
\      allDeprecation       deprecation including inside deprecated code\n\
\      allJavadoc           invalid or missing javadoc\n\
\      allOver-ann          all missing @Override annotations\n\
\      all-static-method    all method can be declared as static warnings\n\
\      assertIdentifier   + ''assert'' used as identifier\n\
\      boxing               autoboxing conversion\n\
\      charConcat         + char[] in String concat\n\
\      compareIdentical   + comparing identical expressions\n\
\      conditionAssign      possible accidental boolean assignment\n\
\      constructorName    + method with constructor name\n\
\      deadCode           + dead code excluding trivial if (DEBUG) check\n\
\      dep-ann              missing @Deprecated annotation\n\
\      deprecation        + deprecation outside deprecated code\n\
\      discouraged        + use of types matching a discouraged access rule\n\
\      emptyBlock           undocumented empty block\n\
\      enumIdentifier       ''enum'' used as identifier\n\
\      enumSwitch           incomplete enum switch\n\
\      enumSwitchPedantic + report missing enum switch cases even\n\
\                           in the presence of a default case\n\
\      fallthrough          possible fall-through case\n\
\      fieldHiding          field hiding another variable\n\
\      finalBound           type parameter with final bound\n\
\      finally            + finally block not completing normally\n\
\      forbidden          + use of types matching a forbidden access rule\n\
\      hashCode              missing hashCode() method when overriding equals()\n\
\      hiding               macro for fieldHiding, localHiding, typeHiding and\n\
\                           maskedCatchBlock\n\
\      includeAssertNull    raise null warnings for variables\n\
\                           that got tainted in an assert expression\n\
\      indirectStatic       indirect reference to static member\n\
\      inheritNullAnnot     inherit null annotations\n\
\      intfAnnotation     + annotation type used as super interface\n\
\      intfNonInherited   + interface non-inherited method compatibility\n\
\      intfRedundant        find redundant superinterfaces\n\
\      invalidJavadoc       all warnings for malformed javadoc tags\n\
\      invalidJavadocTag    validate javadoc tag arguments\n\
\      invalidJavadocTagDep validate deprecated references in javadoc tag args\n\
\      invalidJavadocTagNotVisible  validate non-visible references in javadoc\n\
\							tag args\n\
\      invalidJavadocVisibility(<visibility>)  specify visibility modifier\n\
\							for malformed javadoc tag warnings\n\
\      javadoc              invalid javadoc\n\
\      localHiding          local variable hiding another variable\n\
\      maskedCatchBlock   + hidden catch block\n\
\      missingJavadocTags   missing Javadoc tags\n\
\      missingJavadocTagsOverriding missing Javadoc tags in overriding methods\n\
\      missingJavadocTagsMethod missing Javadoc tags for method type parameter\n\
\      missingJavadocTagsVisibility(<visibility>)  specify visibility modifier\n\
\							for missing javadoc tags warnings\n\
\      missingJavadocComments   missing Javadoc comments\n\
\      missingJavadocCommentsOverriding   missing Javadoc tags in overriding\n\
\							methods\n\
\      missingJavadocCommentsVisibility(<visibility>)  specify visibility\n\
\							modifier for missing javadoc comments warnings\n\
\      nls                  string literal lacking non-nls tag //$NON-NLS-<n>$\n\
\      noEffectAssign     + assignment without effect\n\
\      null                 potential missing or redundant null check\n\
\      nullAnnot(<annot. names separated by |>)   annotation based null analysis,\n\
\                           nullable|nonnull|nonnullbydefault annotation types\n\
\                           optionally specified using fully qualified names.\n\
\							Enabling this option enables all null-annotation\n\
\							related sub-options. These can be individually\n\
\							controlled using options listed below.\n\
\      nullAnnotConflict    conflict between null annotation specified\n\
\							and nullness inferred. Is effective only with\n\
\							nullAnnot option enabled.\n\
\      nullAnnotRedundant   redundant specification of null annotation. Is\n\
\							effective only with nullAnnot option enabled.\n\
\      nullDereference    + missing null check\n\
\	   nullUncheckedConversion unchecked conversion from non-annotated type\n\
\							to @NonNull type. Is effective only with\n\
\							nullAnnot option enabled.\n\
\      over-ann             missing @Override annotation (superclass)\n\
\      paramAssign          assignment to a parameter\n\
\      pkgDefaultMethod   + attempt to override package-default method\n\
\      raw                + usage of raw type\n\
\      resource           + (pot.) unsafe usage of resource of type Closeable\n\
\      semicolon            unnecessary semicolon, empty statement\n\
\      serial             + missing serialVersionUID\n\
\      specialParamHiding   constructor or setter parameter hiding a field\n\
\      static-method        method can be declared as static\n\
\      static-access        macro for indirectStatic and staticReceiver\n\
\      staticReceiver     + non-static reference to static member\n\
\      super                overriding a method without making a super invocation\n\
\      suppress           + enable @SuppressWarnings\n\
\                           When used with -err:, it can also silence optional\n\
\                           errors and warnings\n\
\      switchDefault        switch statement lacking a default case\n\
\      syncOverride         missing synchronized in synchr. method override\n\
\      syntacticAnalysis    perform syntax-based null analysis for fields\n\
\      syntheticAccess      synthetic access for innerclass\n\
\      tasks(<tags separated by |>) tasks identified by tags inside comments\n\
\      typeHiding         + type parameter hiding another type\n\
\      unavoidableGenericProblems + ignore unavoidable type safety problems\n\
\                                   due to raw APIs\n\
\      unchecked          + unchecked type operation\n\
\      unlikelyCollectionMethodArgumentType\n\
\                         + unlikely argument type for collection method\n\
\                           declaring an Object parameter\n\
\      unlikelyEqualsArgumentType unlikely argument type for method equals()\n\
\      unnecessaryElse      unnecessary else clause\n\
\      unqualifiedField     unqualified reference to field\n\
\      unused               macro for unusedAllocation, unusedArgument,\n\
\                               unusedImport, unusedLabel, unusedLocal,\n\
\                               unusedPrivate, unusedThrown, and unusedTypeArgs,\n\
\								unusedExceptionParam\n\
\      unusedAllocation     allocating an object that is not used\n\
\      unusedArgument       unread method parameter\n\
\      unusedExceptionParam unread exception parameter\n\
\      unusedImport       + unused import declaration\n\
\      unusedLabel        + unused label\n\
\      unusedLocal        + unread local variable\n\
\      unusedParam		    unused parameter\n\
\      unusedParamOverriding unused parameter for overriding method\n\
\      unusedParamImplementing unused parameter for implementing method\n\
\      unusedParamIncludeDoc unused parameter documented in comment tag\n\
\      unusedPrivate      + unused private member declaration\n\
\      unusedThrown         unused declared thrown exception\n\
\      unusedThrownWhenOverriding unused declared thrown exception in \n\
\							overriding method\n\
\      unusedThrownIncludeDocComment     unused declared thrown exception,\n\
\							documented in a comment tag\n\
\      unusedThrownExemptExceptionThrowable  unused declared thrown exception,\n\
\							exempt Exception and Throwable\n\
\      unusedTypeArgs     + unused type arguments for method and constructor\n\
\      uselessTypeCheck     unnecessary cast/instanceof operation\n\
\      varargsCast        + varargs argument need explicit cast\n\
\      warningToken       + unsupported or unnecessary @SuppressWarnings\n
\ \n\
\ Debug options:\n\
\    -g[:lines,vars,source] custom debug info\n\
\    -g:lines,source  + both lines table and source debug info\n\
\    -g                 all debug info\n\
\    -g:none            no debug info\n\
\    -preserveAllLocals preserve unused local vars for debug purpose\n\
\ \n\
\ Advanced options:\n\
\    -log <file>        log to a file\n\
\    -proceedOnError    do not stop at first error, dumping class files with problem methods\n\
\    -verbose           enable verbose output\n\
\    -referenceInfo     compute reference info\n\
\    -progress          show progress (only in -log mode)\n\
\    -time              display speed information \n\
\    -noExit            do not call System.exit(n) at end of compilation (n==0 if no error)\n\
\    -repeat <n>        repeat compilation process <n> times for perf analysis\n\
\    @<file>            read command line arguments from file\n\
\ \n\
\    -? -help           print this help message\n\
\    -v -version        print compiler version\n\
\    -showversion       print compiler version and continue\n

xoption.usage = {0} non-standard options:\n\
\n\
\t-XnoInline          don't inline advice\n\
\t-XlazyTjp           create thisJoinPoint objects lazily\n\
\t-Xreweavable        create class files that can be subsequently rewoven\n\
\t                    by AspectJ. Deprecated, this is now on by default.\n\
\t-Xreweavable:compress deprecated, reweavable is now default.\n\
\t-XnotReweavable     create class files that can't be subsequently rewoven\n\
\t                    by AspectJ.\n\
\t-XserializableAspects allows aspects to implement serializable\n\
\t-XterminateAfterCompilation compile classes then terminate before weaving\n\
\t-XaddSerialVersionUID calculates and adds the serialVersionUID to any\n\
\t                    serializable type woven by an aspect\n\
\t-Xajruntimetarget:<level> allows code to be generated that targets\n\
\t                    a 1.2 or a 1.5 level AspectJ runtime (default 1.5)\n\
\t-XhasMember         allow hasmethod() and hasfield type patterns in\n\
\t                    declare parents and declare @type\n\
\t-Xjoinpoints:       supply a comma separated list of new joinpoints\n\
\t                    that can be identified by pointcuts.  Values are:\n\
\t                    arrayconstruction, synchronization\n
## options not documented above (per ..ajdt.ajc.BuildArgParser.java):
# -XincrementalFile, -XjavadocsInModel

###############################################################################
# Copyright (c) 2000, 2004 IBM Corporation and others.
# All rights reserved. This program and the accompanying materials 
# are made available under the terms of the Eclipse Public License v1.0
# which accompanies this distribution, and is available at
# http://www.eclipse.org/legal/epl-v10.html
# 
# Contributors:
#     IBM Corporation - initial API and implementation
###############################################################################
### JavaBatchCompiler messages.

### compiler 
#compiler.name = Eclipse Java Compiler
#compiler.version = 0.396
#compiler.copyright = Copyright IBM Corp 2000, 2003. All rights reserved.

### scanning
scanning.start = Collecting source files inside {0}

### progress
progress.compiling = Compiling

### compile
compile.repetition = [repetition {0}/{1}]
compile.instantTime = [compiled {0} lines in {1} ms: {2} lines/s]
compile.averageTime = [average, excluding min-max {0} lines in {1} ms: {2} lines/s]
compile.totalTime = [total compilation time: {0}]
compile.oneProblem = 1 problem ({0})
compile.severalProblemsErrorsOrWarnings = {0} problems ({1})
compile.severalProblemsErrorsAndWarnings = {0} problems ({1}, {2})
compile.oneError = 1 error
compile.severalErrors = {0} errors
compile.oneWarning = 1 warning
compile.severalWarnings = {0} warnings
compile.oneClassFileGenerated = [1 .class file generated]
compile.severalClassFilesGenerated = [{0} .class files generated]

#compile.repetition = Repetition {0}/{1}
#compile.instantTime = Compiled {0} lines in {1} ms ({2} lines/s)
#compile.totalTime = Total compilation time: {0}
#compile.oneProblem = 1 problem
#compile.severalProblems = {0} problems
#compile.oneError = 1 error
#compile.severalErrors = {0} errors
#compile.oneWarning = 1 warning
#compile.severalWarnings = {0} warnings
#compile.oneClassFileGenerated = 1 .class file generated
#compile.severalClassFilesGenerated = {0} .class files generated

### configure
configure.requiresJDK1.2orAbove = Need to use a JVM >= 1.2
configure.duplicateLog = duplicate log specification: {0}
configure.duplicateRepeat = duplicate repeat specification: {0}
configure.duplicateCompliance = duplicate compliance setting specification: {0}
configure.source = invalid source option, source is either ''1.3'' or ''1.4'': {0}
configure.duplicateOutputPath = duplicate output path specification: {0}
configure.duplicateBootClasspath = duplicate bootclasspath specification: {0}
configure.invalidDebugOption = invalid debug option: {0}
configure.invalidWarningConfiguration = invalid warning configuration: {0}
configure.invalidWarning = invalid warning: {0}
configure.invalidWarningOption = invalid warning option: {0}
configure.targetJDK = target JDK should be comprised in between ''1.1'' and ''1.4'': {0}
configure.incompatibleTargetForSource14 = ''1.4'' source mode requires ''-target 1.4'' : {0}
configure.incompatibleComplianceForSource14 = ''1.4'' source mode requires ''-1.4'' compliance mode: {0}
configure.incompatibleComplianceForTarget14 = ''1.4'' target mode requires ''-1.4'' compliance mode: {0}
configure.incompatibleComplianceForTarget11 = ''1.1'' target mode requires ''-1.3'' compliance mode: {0}
configure.incompatibleComplianceForTarget = Compliance level ''{0}'' is incompatible with target level ''{1}''. A compliance level ''{1}'' or better is required
configure.invalidClasspathSection = invalid Class-Path header in manifest of jar file: {0}
configure.repetition = repetition must be a positive integer: {0}
configure.directoryNotExist = directory does not exist: {0}
configure.IOError = i/o error : unable to retrieve .JAVA files in directory: {0}
configure.noClasspath = no classpath defined, using default directory instead
configure.incorrectClasspath = incorrect classpath: {0}
configure.invalidexpansionargumentname = expansion argument file {0} doesn't exist or cannot be read
configure.cannotOpenLog = cannot open .log file
configure.unexpectedCustomEncoding = unexpected custom encoding specification: {0}[{1}]
configure.unsupportedEncoding = unsupported encoding format: {0}
configure.duplicateDefaultEncoding = duplicate default encoding format specification: {0}
configure.invalidTaskTag ={0} is an invalid task tag

### requestor
requestor.error = ERROR
requestor.warning = WARNING
requestor.in = in {0}
requestor.notRetrieveErrorMessage = Cannot retrieve the error message for {0}

### unit
unit.more = File {0} is specified more than once
unit.missing = File {0} is missing

### output
output.noClassFileCreated = No .class file created for file named {0} because of an IOException.

### miscellaneous
misc.version = {0} ({1}) - {2} {3}<|MERGE_RESOLUTION|>--- conflicted
+++ resolved
@@ -4,13 +4,8 @@
      The -Xlintfile:lint.properties allows fine-grained control. In tools.jar, see
      org/aspectj/weaver/XlintDefault.properties for the default behavior and a template to copy. 
 ### AspectJ-specific messages 
-<<<<<<< HEAD
 compiler.name = AspectJ Compiler 1.9.0
-compiler.version = Eclipse Compiler BETA_JAVA9_3798415d74984, 3.13
-=======
-compiler.name = AspectJ Compiler 1.8.10
-compiler.version = Eclipse Compiler Neon.2 #75dbfad0, 3.12
->>>>>>> 6d6738cf
+compiler.version = Eclipse Compiler BETA_JAVA9_062ac5d7a6bf9(Sep2017), 3.13
 compiler.copyright = 
 
 
