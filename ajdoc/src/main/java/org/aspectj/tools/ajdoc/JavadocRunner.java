--- conflicted
+++ resolved
@@ -14,8 +14,6 @@
 
 package org.aspectj.tools.ajdoc;
 
-import java.lang.reflect.InvocationTargetException;
-import java.lang.reflect.Method;
 import java.util.List;
 import java.util.Vector;
 
@@ -30,82 +28,6 @@
  */
 class JavadocRunner {
 
-<<<<<<< HEAD
-	static boolean has14ToolsAvailable() {
-		try {
-			Class<?> jdMainClass = Class.forName("com.sun.tools.javadoc.Main");
-			Class<?>[] paramTypes = new Class[] { String[].class };
-			jdMainClass.getMethod("execute", paramTypes);
-		} catch (NoClassDefFoundError | ClassNotFoundException e) {
-			return false;
-		} catch (UnsupportedClassVersionError e) {
-			return false;
-		} catch (NoSuchMethodException e) {
-			return false;
-		}
-		return true;
-	}
-
-	static void callJavadoc(String[] javadocargs) {
-		// final SecurityManager defaultSecurityManager = System.getSecurityManager();
-		//
-		// System.setSecurityManager( new SecurityManager() {
-		// public void checkExit(int status) {
-		// if (status == 0) {
-		// throw new SecurityException();
-		// }
-		// else {
-		// System.setSecurityManager(defaultSecurityManager);
-		// //System.out.println("Error: javadoc exited unexpectedly");
-		// System.exit(0);
-		// throw new SecurityException();
-		// }
-		// }
-		// public void checkPermission( java.security.Permission permission ) {
-		// if ( defaultSecurityManager != null )
-		// defaultSecurityManager.checkPermission( permission );
-		// }
-		// public void checkPermission( java.security.Permission permission,
-		// Object context ) {
-		// if ( defaultSecurityManager != null )
-		// defaultSecurityManager.checkPermission( permission, context );
-		// }
-		// } );
-		
-		try {
-			// for JDK 1.4 and above call the execute method...
-			Class<?> jdMainClass = Class.forName("com.sun.tools.javadoc.Main");
-			Method executeMethod = null;
-			try {
-				Class[] paramTypes = new Class[] { String[].class };
-				executeMethod = jdMainClass.getMethod("execute", paramTypes);
-			} catch (NoSuchMethodException e) {
-				executeMethod = jdMainClass.getMethod("main", String[].class);
-				// throw new UnsupportedOperationException("ajdoc requires a tools library from JDK 1.4 or later.");
-			}
-			try {
-				executeMethod.invoke(null, new Object[] { javadocargs });
-			} catch (IllegalArgumentException e1) {
-				throw new RuntimeException("Failed to invoke javadoc");
-			} catch (IllegalAccessException e1) {
-				throw new RuntimeException("Failed to invoke javadoc");
-			} catch (InvocationTargetException e1) {
-				throw new RuntimeException("Failed to invoke javadoc");
-			}
-			// main method is documented as calling System.exit() - which stops us dead in our tracks
-			// com.sun.tools.javadoc.Main.main( javadocargs );
-		} catch (SecurityException se) {
-			// Do nothing since we expect it to be thrown
-			// System.out.println( ">> se: " + se.getMessage() );
-		} catch (ClassNotFoundException | NoSuchMethodException e) {
-			throw new RuntimeException("Failed to invoke javadoc");
-		}
-		// Set the security manager back
-		// System.setSecurityManager(defaultSecurityManager);
-	}
-
-=======
->>>>>>> f70aeb5e
 	public static void callJavadocViaToolProvider(Vector<String> options, List<String> files) {
 		DocumentationTool doctool = ToolProvider.getSystemDocumentationTool();
 		StandardJavaFileManager fm = doctool.getStandardFileManager(null, null, null);
