<?xml version="1.0" encoding="UTF-8"?>
<project xmlns="http://maven.apache.org/POM/4.0.0" xmlns:xsi="http://www.w3.org/2001/XMLSchema-instance"
  xsi:schemaLocation="http://maven.apache.org/POM/4.0.0 http://maven.apache.org/maven-v4_0_0.xsd">
  <modelVersion>4.0.0</modelVersion>
  <groupId>org.aspectj</groupId>
  <artifactId>aspectjrt</artifactId>
  <packaging>jar</packaging>
<<<<<<< HEAD
  <version>1.8.11.RC1</version>
=======
  <version>1.9.0.BETA-7</version>
>>>>>>> 381ccd86
  <name>AspectJ runtime</name>
  <description>The runtime needed to execute a program using AspectJ</description>
  <url>http://www.aspectj.org</url>

  <licenses>
    <license>
      <name>Eclipse Public License - v 1.0</name>
      <url>http://www.eclipse.org/legal/epl-v10.html</url>
      <distribution>repo</distribution>
    </license>
  </licenses>

  <scm>
    <url>http://dev.eclipse.org/viewcvs/index.cgi/org.aspectj/?root=Tools_Project</url>
  </scm> 
</project><|MERGE_RESOLUTION|>--- conflicted
+++ resolved
@@ -5,11 +5,7 @@
   <groupId>org.aspectj</groupId>
   <artifactId>aspectjrt</artifactId>
   <packaging>jar</packaging>
-<<<<<<< HEAD
-  <version>1.8.11.RC1</version>
-=======
   <version>1.9.0.BETA-7</version>
->>>>>>> 381ccd86
   <name>AspectJ runtime</name>
   <description>The runtime needed to execute a program using AspectJ</description>
   <url>http://www.aspectj.org</url>
