<!-- -*- Mode: SGML; tab-width: 4; indent-tabs-mode: nil; c-basic-offset: 4 -*- -->

<!-- ========================================================================= -->
<!-- Copyright (c) 2002 Palo Alto Research Center, Incorporated (PARC),        -->
<!-- 2003-2005 Contributors                                                         -->
<!-- All rights reserved.                                                      -->
<!-- This program and the accompanying materials are made available            -->
<!-- under the terms of the Eclipse Public License v1.0                         -->
<!-- which accompanies this distribution and is available at                   -->
<!-- http://www.eclipse.org/legal/epl-v10.html                                 -->
<!--                                                                           -->
<!-- Contributors: (See CVS checkin's)                                         -->
<!--     Xerox/PARC     initial implementation                                 -->
<!--     Adrian Colyer / George Harley eclipse plugin targets                  -->
<!-- ========================================================================= -->

<project name="build" default="all" basedir="." xmlns:ivy="antlib:org.apache.ivy.ant" xmlns:maven="antlib:org.apache.maven.artifact.ant">

    <target name="all"     depends="aspectj">
        <antcall target="eclipse.plugins"/>
    </target>
    <target name="clean"   depends="clean-directories"/>
		    
    <target name="compile" depends="build-module"
    	description="compile module ${module.name} (without tests, by default)"/>

    <target name="compile-tests" depends="init"
        description="compile module ${module.name} tests">
		<assemble-module-test module="${module.name}"/>
    </target>

    <target name="test" depends="compile-tests">
        <antcall target="do-test-junit"/>
    </target>

    <!-- ===================================================================== -->
    <!-- Init                                                                  -->
    <!-- ===================================================================== -->
    <property name="modules.dir" location="${basedir}/.."/>
    <property name="module.name" value="${ant.project.name}"/>
    
    <import file="${modules.dir}/build/build-properties.xml"/>
	
    <target name="init" depends="init-properties,init-directories">
      <property name="build.config" value=""/> 
      <property name="trim.testing.default" value="true"/>
      <property name="aj.installer.jar" location="${aj.dist.dir}/aspectj-${build.version.long}.jar"/>

      <available property="ant.lib.aspectjtools"
         file="${ant.home}/lib/aspectjtools.jar"
         value="Expect classpath errors from ${ant.home}/lib/aspectjtools.jar"/>

      <available property="ant.lib.aspectjrt"
         file="${ant.home}/lib/aspectjrt.jar"
         value="Expect classpath errors from ${ant.home}/lib/aspectjrt.jar"/>

      <available property="testing.drivers.all.available"
         file="${aj.jar.dir}/testing-drivers-all.jar"
         value="${aj.jar.dir}/testing-drivers-all.jar"/>
    </target>

    <target name="version-uptodate" depends="init,init-taskdefs"
         unless="version-uptodate.done">
         <!-- XXX change task to pre-check & avoid scan if dates uptodate -->
		 <versionuptodate
			version="${build.version}"
			versionSourceFile="${aspectj.modules.dir}/bridge/src/org/aspectj/bridge/Version.java"
			versionTagFile="${aj.temp.dir}/versionUptodate"/>
		 
		 <available file="${aj.temp.dir}/versionUptodate"
		       property="version.uptodate"/>
         <property name="version-uptodate.done" value="done"/>
    </target>

    <target name="init-version" depends="init,init-filters,version-uptodate" >
      <antcall target="init-filters"/>
      <copy file="${aspectj.modules.dir}/build/lib/BridgeVersion.java.txt"
          tofile="${aspectj.modules.dir}/bridge/src/org/aspectj/bridge/Version.java"
          overwrite="yes" filtering="yes"/>
      <property name="init.version.done" value="done"/>
      <!-- consider checking this in? -->
    </target>


    <!-- ===================================================================== -->
    <!-- Misc setup and warnings                                               -->
    <!-- ===================================================================== -->

    <target name="warn.ant.lib.aspectjrt" if="ant.lib.aspectjrt">
      <echo message="----- WARNING: ${ant.lib.aspectjrt}" /> 
    </target>

    <target name="warn.ant.lib.aspectjtools" if="ant.lib.aspectjtools">
      <echo message="----- WARNING: ${ant.lib.aspectjtools}" /> 
    </target>

	<target name="fail-unless-boot-libraries-uptodate" depends="init"
	 description="fail unless all boot libraries are up-to-date">
		
		<antcall target="verify-boot-lib">
			<param name="boot.lib"        value="test/aspectjrt.jar"/>
			<param name="vbl.module.name" value="runtime"/>
		</antcall>
		
		<antcall target="verify-boot-lib">
			<param name="boot.lib"        value="build/build.jar"/>
			<param name="vbl.module.name" value="build"/>
		</antcall>

		<antcall target="verify-boot-lib">
			<param name="boot.lib"        value="test/testing-client.jar"/>
			<param name="vbl.module.name" value="testing-client"/>
		</antcall>

		<echo message="fyi, bridge/util changes rarely mean client is invalid"/>
		<antcall target="verify-boot-lib">
			<param name="boot.lib"        value="test/testing-client.jar"/>
			<param name="vbl.module.name" value="util"/>
		</antcall>
		
		<antcall target="verify-boot-lib">
			<param name="boot.lib"        value="test/testing-client.jar"/>
			<param name="vbl.module.name" value="bridge"/>
		</antcall>

		<echo message="all boot libraries verified"/>		
	</target>

	<target name="update-tree" depends="init"
     description="update tree">
      <fail unless="CVSROOT" 
           message="required: {ant} -DCVSROOT=... ..."/>
      <cvs cvsRoot="${CVSROOT}"
              dest="${aspectj.modules.dir}"
             quiet="on" 
       failonerror="on" 
           command="update -dP" />
    </target>
		
    <!-- ===================================================================== -->
    <!-- antcall targets                                                       -->
    <!-- ===================================================================== -->	
	
	<target name="build-product" depends="init,init-taskdefs,init-version" description="build $${product.name}">
      <ajbuild jarDir="${aj.jar.dir}"
              baseDir="${aspectj.modules.dir}"
              distDir="${aj.dist.dir}"
           productDir="${aspectj.modules.dir}/build/products/${product.name}"
          trimTesting="true"
          buildConfig="${build.config}" 
              version="${build.version.long}"
              verbose="${build.verbose}"
          failonerror="true"/>		
	</target>

	<target name="build-module" depends="init,init-taskdefs,init-version">
      <ajbuild module="${module.name}"
              baseDir="${aspectj.modules.dir}"
              distDir="${aj.dist.dir}"
               jarDir="${aj.jar.dir}"
          trimTesting="${trim.testing}"
          buildConfig="${build.config}" 
              version="${build.version.long}"
              verbose="${build.verbose}"
          assembleall="${assemble}"
          failonerror="true"/>		
	</target>

    <macrodef name="build-module-all">
		<attribute name="module"/>
		<attribute name="trimTesting" default="${trim.testing.default}"/>
		<sequential>
			<antcall target="build-module">
				<param name="module.name" value="@{module}"/>
				<param name="trim.testing" value="@{trimTesting}"/>
				<param name="assemble" value="true"/>
			</antcall>
		</sequential>
	</macrodef>
    <macrodef name="build-module">
		<attribute name="module"/>
		<attribute name="trimTesting" default="${trim.testing.default}"/>
		<attribute name="assemble" default="false"/>
		<sequential>
			<antcall target="build-module">
				<param name="module.name" value="@{module}"/>
				<param name="trim.testing" value="@{trimTesting}"/>
				<param name="assemble" value="@{assemble}"/>
			</antcall>
		</sequential>
	</macrodef>
    
    <macrodef name="assemble-module-test">
		<attribute name="module"/>
		<sequential>
    		<build-module module="@{module}" assemble="true" trimTesting="false"/>
		</sequential>
	</macrodef>

    
	<target name="create-installer" depends="init,init-taskdefs,init-filters"
	 description="create ${installer.file} from ${staging.dir} using ${htmlSrc.dir} and ${simpleClassName}">
        <!-- init-filters: filter on copy used by ajinstaller taskdef -->
        
        <delete quiet="on" file="${installer.file}"/>
        <ajinstaller zipfile="${installer.file}"
           installerclassjar="${aspectj.build.jar}"
                     basedir="${staging.dir}"
                   mainclass="$$installer$$.org.aspectj.${simpleClassName}"
                     htmlSrc="${htmlSrc.dir}"
                resourcesSrc="${aspectj.modules.build.dir}/installer-resources"/>
	</target>

	<target name="verify-boot-lib" depends="init"
	 description="fail if ${boot.lib} is out of date wrt ${vbl.module.name}">
      <uptodate property="lib-warning-${vbl.module.name}"
              targetfile="${aspectj.modules.dir}/lib/${boot.lib}">
      	<srcfiles dir="${aspectj.modules.dir}/${vbl.module.name}/src"
              includes="**/*.java"/>
      </uptodate>
      
      <fail unless="lib-warning-${vbl.module.name}"
        message="${boot.lib} out of date wrt module ${vbl.module.name}"/>

    </target>

    <!-- ===================================================================== -->
    <!-- test targets                                                          -->
    <!-- ===================================================================== -->	
    <target name="test-run-all-junit-tests" 
		depends="init"
        description="run unit tests via run-all-junit-tests module">
	    <antcall target="test">
	        <param name="module.name" value="run-all-junit-tests"/>
	    </antcall>
    </target>
    
    <target name="test-compiler-tests" 
		depends="init"
        description="run compiler tests via tests module">
	    <antcall target="test">
	        <param name="module.name" value="tests"/>
	    </antcall>
    </target>

    <target name="test-each-module" 
		depends="init"
	    description="run JUnit tests for each module">
	    <subant target="test">
	        <filelist dir="${aspectj.modules.dir}"
	        	files="${aspectj.tools.modules},${aspectj.test.modules}"/>
	    </subant>
	</target>

<!--
<target name="ivy.init" unless="ivy.initialized">
  <property name="ivy.lib.dir" value="n:/apache-ivy-2.1.0/lib"/>
  <property name="ivy.settings.file" value="n:/workspaces/aspectj16_1/build/ivysettings.xml"/>
                <taskdef resource="org/apache/ivy/ant/antlib.xml" uri="antlib:org.apache.ivy.ant">
               <classpath>
                       <path location="${ivy.lib.dir}/ivy.jar"/>
	                                <path location="${ivy.lib.dir}/org.springframework.build.aws.ivy.jar"/>
	                                <path location="${ivy.lib.dir}/commons-codec.jar"/>
                       <path location="${ivy.lib.dir}/commons-httpclient.jar"/>
                       <path location="${ivy.lib.dir}/commons-logging.jar"/>
                       <path location="${ivy.lib.dir}/jets3t.jar"/>
	                                <path location="${ivy.lib.dir}"/>
	                        </classpath>
       </taskdef>

	                <ivy:settings file="${ivy.settings.file}"/>
	                <property name="ivy.initialized" value="true"/>
	        </target>
-->

  <target name="maven.init" >
    <property name="org.apache.maven.ant.version" value="2.0.10"/>
    <property name="org.springframework.build.aws.maven.version" value="2.0.0.RELEASE"/>
<!--
    <ivy:cachepath resolveId="maven.ant.tasks.classpath" pathid="maven.ant.tasks.classpath"
       organisation="org.apache.maven" module="com.springsource.org.apache.maven.ant"
       revision="${org.apache.maven.ant.version}" conf="runtime" type="jar" inline="true" log="download-only"/>
-->
<!--
         <taskdef resource="org/apache/maven/artifact/ant/antlib.xml" uri="antlib:org.apache.maven.artifact.ant"
                           classpathref="maven.ant.tasks.classpath"/>
-->
          <maven:install-provider groupId="org.springframework.build.aws" artifactId="org.springframework.build.aws.maven"
                           version="${org.springframework.build.aws.maven.version}"/>
<!--
          <maven:install-provider groupId="org.springframework.build" artifactId="aws.maven"
                           version="${org.springframework.build.aws.maven.version}"/>
-->
  </target>


	                	    
    <target name="junitreport" depends="init,init-taskdefs"
        if="junitreport.available">
	    <clean-dir dir="${aj.junit.dir}/html"/>
	    <junitreport todir="${aj.junit.dir}/html">
	      <fileset dir="${aj.junit.dir}">
	        <include name="**/TEST-*.xml"/>
	      </fileset>
	      <report format="frames" todir="${aj.junit.dir}/html"/>
	    </junitreport>
        <pathconvert property="jur.url" targetos="unix">
        	<path location="${aj.junit.dir}/html/index.html"/>
        </pathconvert>
        <echo message="see file:${jur.url}"/>
	</target>
    
	<target name="do-test-junit" 
	    depends="init-taskdefs" 
		description="run junit tests for a module using module root or leaves">
		<property name="dtj.dir"
	    	location="${aj.junit.dir}/${module.name}"/>
	    <mkdir dir="${dtj.dir}"/>

	    <condition property="dtj.includes"
	        value="${junit.includes}"
	        else="${junit.rootSuites}">
	        <istrue value="${junit.leaves}"/>
	    </condition>
	    <condition property="dtj.excludes"
	        value="${junit.excludes}"
	        else="">
	        <istrue value="${junit.leaves}"/>
	    </condition>
      	
	    <junit 
	    	dir="${aspectj.modules.build.dir}"
      	    failureproperty="test-junit-${module.name}.failed"
      	    fork="on" 
      	    forkmode="perTest"
      	    maxmemory="400m"
      		includeAntRuntime="off" 
           	printsummary="yes" 
           	haltonfailure="${haltOnTestFailure}" >
           	<classpath>
           	    <pathelement location="${aj.jar.dir}/${module.name}-test-all.jar"/>
				<!-- see skipped libraries in Builder.properties -->
           	    <pathelement location="${jdk.tools.jar}"/>
            	<pathelement location="${aspectj.modules.lib.dir}/junit/junit.jar"/> 
           		<fileset dir="${aspectj.modules.lib.dir}/commons" includes="commons.jar"/>
           		<!-- XML api's used by loadtime, also needed when running under 1.3 per Ant FAQ -->
           	    <fileset dir="${aspectj.modules.lib.dir}/ant/lib" 
                	includes="ant.jar,ant-junit.jar,xml-apis.jar,xercesImpl.jar"/>
           	</classpath>
    		<jvmarg value="-Daspectjrtpath=${lib.test.aspectjrt.jar}" />
	        <formatter type="xml"/>
	        <batchtest todir="${dtj.dir}">
	            <fileset dir="${modules.dir}/${module.name}/testsrc"
	                includes="${dtj.includes}"
	                excludes="${dtj.excludes}"/>
            </batchtest>        
	    </junit>
	    <report-if-failed text="JUnit tests for ${module.name} failed"
	        property="test-junit-${module.name}.failed"/>
    </target>

    	
    <!-- ===================================================================== -->
    <!-- custom targets                                                        -->
    <!-- ===================================================================== -->

    <target name="build-harness-jar" depends="init"
		description="build harness jar from scratch">
        <antcall target="clean-jars"/>
		<assemble-module-test module="testing-drivers"/>
	</target>
	
    <target name="build-testing-jars" depends="init"
		description="build testing jars from scratch">
        <antcall target="build-harness-jar"/>
	</target>

    <target name="build-testing-client" depends="init-taskdefs,init">
		<build-module module="testing-client" assemble="true"/>
		<assemble-module-test module="testing-client"/>
	  <echo>
To use testing client jar in tests, 
  mv ../aj-build/jars/testing-client-all.jar ../lib/tests/testing-client.jar
</echo>
	</target>

    <target name="aspectj" depends="init,aspectjtools-dist,docs-dist" description="create installer from local distributions">
	  <property name="installer.staging.dir" location="${aj.temp.dir}/installer-staging"/>
	  <clean-dir dir="${installer.staging.dir}"/>
	  <copy todir="${installer.staging.dir}">
	    <fileset dir="${aj.dist.dir}/tools"/>
	    <fileset dir="${aj.dist.dir}/docs"/>
	  </copy>
	  
	  <antcall target="create-installer">
	    <param name="installer.file" location="${aj.installer.jar}"/>
	    <param name="staging.dir" location="${installer.staging.dir}"/>
	    <param name="htmlSrc.dir" location="${aspectj.modules.build.dir}/products/aspectj/install"/>
	    <param name="simpleClassName" value="ToolsInstaller"/>
	  </antcall>
	  <delete dir="${installer.staging.dir}"/> 
	</target>
	
	<target name="docs-dist" depends="init">
	   <ant dir="${aspectj.modules.dir}/docs"
	    antfile="build.xml"
	    target="local-dist"
	    inheritAll="false"/>
	</target>
	
	<target name="aspectjrt" depends="init"
	 description="build aspectjrt.jar (differently than release)">
		<build-module-all module="aspectj5rt"/>
	  <copy file="${aj.jar.dir}/aspectj5rt-all.jar"
	      tofile="${aj.jar.dir}/aspectjrt.jar"/>
	</target>

    <target name="compile-runtime-11" depends="init-properties"
        description="compile runtime under 1.1 - fails, but by how much?">
        <condition property="cr1.in13">
            <equals arg1="1.3" arg2="${ant.java.version}"/>
        </condition>
		<antcall target="compile-runtime-11-flag-unless13"/>
		<antcall target="compile-runtime-11-do-if13"/>
    </target>
    
    <target name="compile-runtime-11-flag-unless13" depends="init-properties"
    	unless="cr1.in13">
        <echo message="Skipping compile-runtime-11 unless 1.3"/>
    </target>
    
    <target name="compile-runtime-11-do-if13" depends="init-properties"
        if="cr1.in13">
        <mkdir dir="${aj.build.dir}/classes-1.1"/>
        <property name="java11.classes.zip"
            location="${java11.home}/lib/classes.zip"/>
        <available property="classes.zip.available"
        	file="${java11.classes.zip}"/>
        <fail unless="classes.zip.available" message="no 1.1 bootclasspath"/>
        <javac
            compiler="javac1.1"
            bootclasspath="${java11.classes.zip}"
            source="1.3"
            includejavaruntime="no"
            includeantruntime="no"
            destdir="${aj.build.dir}/classes-1.1"
            srcdir="${aspectj.modules.dir}/runtime/src"
            target="1.1"
            verbose="false"
            failonerror="true"
            />
       <delete dir="${aj.build.dir}/classes-1.1"/>
    </target>
    
    <!-- ===================================================================== -->
    <!-- boilerplate antcalls                                                  -->
    <!-- ===================================================================== -->

	<!-- for any-[module|product], define [module|product].name -->
	<target name="any-module" depends="init">
		<fail unless="module.name" message="use -Dmodule.name=... to define"/>
		<build-module module="${module.name}"/>
	</target>

	<target name="any-module-all" depends="init">
		<fail unless="module.name" message="use -Dmodule.name=... to define"/>
		<build-module-all module="${module.name}"/>
	</target>

	<target name="any-product" depends="init">
	  <fail unless="product.name" message="use -Dproduct.name=... to define"/>
	  <antcall target="build-product">
	    <param name="product.name" value="${product.name}"/>
	  </antcall>
	</target>

	<target name="ajbrowser-all" >
    	<build-module-all module="ajbrowser"/>
    </target>

	<target name="ajdoc-all">
    	<build-module-all module="ajdoc"/>
    </target>

	<target name="build">
		<build-module-all module="build"/>
    </target>

	<target name="aspectjtools-dist" depends="init" description="build local distribution">
	  <antcall target="build-product">
	    <param name="product.name" value="tools"/>
	  </antcall>
    </target>

    <!-- ===================================================================== -->
    <!-- eclipse plugins                                                       -->
    <!-- ===================================================================== -->

	<target name="eclipse.plugins" depends="init"
     	    description="create the Eclipse distribution plugins">	  
	   <ant dir="${aspectj.modules.dir}/eclipse.plugin" inheritAll="false"/>
    </target>
	
	<target name="src" depends="init" description="build src modules">
		
		<mkdir dir="${aj.src.dir}"/>
		<jar destfile="${aj.src.dir}/aspectjrt${build.version}-src.jar">
			<fileset dir="${aspectj.modules.dir}/aspectj5rt/java5-src">
				<exclude name="CVS"/>
				<exclude name="**/.cvsignore"/>
			</fileset>
			<fileset dir="${aspectj.modules.dir}/runtime/src">
				<exclude name="CVS"/>
				<exclude name="**/.cvsignore"/>
			</fileset>
		</jar>

		<unzip dest="${aj.src.dir}/bcelsrc" src="${aspectj.modules.dir}/lib/bcel/bcel-src.zip"/>
	    <!-- loadtime5/asm/bridge/loadtime/weaver/weaver5 -->
		<jar destfile="${aj.src.dir}/aspectjweaver${build.version}-src.jar">
			<fileset dir="${aspectj.modules.dir}/aspectj5rt/java5-src">
				<exclude name="CVS"/>
				<exclude name="**/.cvsignore"/>
			</fileset>
			<fileset dir="${aspectj.modules.dir}/runtime/src">
				<exclude name="CVS"/>
				<exclude name="**/.cvsignore"/>
				<exclude name="**/*.html"/>
			</fileset>
			<fileset dir="${aj.src.dir}/bcelsrc">
				<exclude name="CVS"/>
				<exclude name="**/.cvsignore"/>
			</fileset>
			<fileset dir="${aspectj.modules.dir}/loadtime5/java5-src">
				<exclude name="CVS"/>
				<exclude name="**/.cvsignore"/>
			</fileset>
			<fileset dir="${aspectj.modules.dir}/asm/src">
				<exclude name="CVS"/>
				<exclude name="**/.cvsignore"/>
			</fileset>
			<fileset dir="${aspectj.modules.dir}/bridge/src">
				<exclude name="CVS"/>
				<exclude name="**/.cvsignore"/>
			</fileset>
			<fileset dir="${aspectj.modules.dir}/loadtime/src">
				<exclude name="CVS"/>
				<exclude name="**/.cvsignore"/>
			</fileset>
			<fileset dir="${aspectj.modules.dir}/org.aspectj.matcher/src">
				<exclude name="CVS"/>
				<exclude name="**/.cvsignore"/>
			</fileset>
			<fileset dir="${aspectj.modules.dir}/weaver/src">
				<exclude name="CVS"/>
				<exclude name="**/.cvsignore"/>
			</fileset>
			<fileset dir="${aspectj.modules.dir}/weaver5/java5-src">
				<exclude name="CVS"/>
				<exclude name="**/.cvsignore"/>
			</fileset>
			<fileset dir="${aspectj.modules.dir}/util/src">
				<exclude name="CVS"/>
				<exclude name="**/.cvsignore"/>
			</fileset>
		</jar>
		
        <!-- missing from this are the jdtDepends.jar src files -->
		<unzip dest="${aj.src.dir}/jdtsrc" src="${aspectj.modules.dir}/org.eclipse.jdt.core/jdtcore-for-aspectj-src.zip"/>
        <!-- ajde/ajde.core/ajdoc/asm/bridge/loadtime/org.aspectj.ajdt.core/taskdefs/util/weaver5 -->
		<jar destfile="${aj.src.dir}/aspectjtools${build.version}-src.jar">
			<fileset dir="${aj.src.dir}/jdtsrc">
				<exclude name="CVS"/>
				<exclude name="**/.cvsignore"/>
			</fileset>
			<fileset dir="${aj.src.dir}/bcelsrc">
				<exclude name="CVS"/>
				<exclude name="**/.cvsignore"/>
			</fileset>
			<fileset dir="${aspectj.modules.dir}/loadtime5/java5-src">
				<exclude name="CVS"/>
				<exclude name="**/.cvsignore"/>
			</fileset>
			<fileset dir="${aspectj.modules.dir}/loadtime/src">
				<exclude name="CVS"/>
				<exclude name="**/.cvsignore"/>
			</fileset>
			<fileset dir="${aspectj.modules.dir}/ajde/src">
				<exclude name="CVS"/>
				<exclude name="**/.cvsignore"/>
			</fileset>
			<fileset dir="${aspectj.modules.dir}/ajde.core/src">
				<exclude name="CVS"/>
				<exclude name="**/.cvsignore"/>
			</fileset>
			<fileset dir="${aspectj.modules.dir}/runtime/src">
				<exclude name="CVS"/>
				<exclude name="**/.cvsignore"/>
			</fileset>
			<fileset dir="${aspectj.modules.dir}/aspectj5rt/src">
				<exclude name="CVS"/>
				<exclude name="**/.cvsignore"/>
			</fileset>
			<fileset dir="${aspectj.modules.dir}/ajdoc/src">
				<exclude name="CVS"/>
				<exclude name="**/.cvsignore"/>
			</fileset>
			<fileset dir="${aspectj.modules.dir}/asm/src">
				<exclude name="CVS"/>
				<exclude name="**/.cvsignore"/>
			</fileset>
			<fileset dir="${aspectj.modules.dir}/bridge/src">
				<exclude name="CVS"/>
				<exclude name="**/.cvsignore"/>
			</fileset>
			<fileset dir="${aspectj.modules.dir}/loadtime/src">
				<exclude name="CVS"/>
				<exclude name="**/.cvsignore"/>
			</fileset>
			<fileset dir="${aspectj.modules.dir}/org.aspectj.ajdt.core/src">
				<exclude name="CVS"/>
				<exclude name="**/.cvsignore"/>
			</fileset>
			<fileset dir="${aspectj.modules.dir}/taskdefs/src">
				<exclude name="CVS"/>
				<exclude name="**/.cvsignore"/>
			</fileset>
			<fileset dir="${aspectj.modules.dir}/util/src">
				<exclude name="CVS"/>
				<exclude name="**/.cvsignore"/>
			</fileset>
			<fileset dir="${aspectj.modules.dir}/weaver/src">
				<exclude name="CVS"/>
				<exclude name="**/.cvsignore"/>
			</fileset>
			<fileset dir="${aspectj.modules.dir}/org.aspectj.matcher/src">
				<exclude name="CVS"/>
				<exclude name="**/.cvsignore"/>
			</fileset>
			<fileset dir="${aspectj.modules.dir}/weaver5/java5-src">
				<exclude name="CVS"/>
				<exclude name="**/.cvsignore"/>
			</fileset>
		</jar>
		<delete dir="${aj.src.dir}/bcelsrc" failonerror="false"/>
		<delete dir="${aj.src.dir}/jdtsrc" failonerror="false"/>
		
		<jar destfile="${aj.src.dir}/org.aspectj.matcher-${build.version}-src.jar">
					<fileset dir="${aspectj.modules.dir}/bridge/src">
						<exclude name="CVS"/>
						<exclude name="**/.cvsignore"/>
					</fileset>
					<fileset dir="${aspectj.modules.dir}/util/src">
						<exclude name="CVS"/>
						<exclude name="**/.cvsignore"/>
					</fileset>
			<fileset dir="${aspectj.modules.dir}/org.aspectj.matcher/src">
				<exclude name="CVS"/>
				<exclude name="**/.cvsignore"/>
			</fileset>
			<!--
					<fileset dir="${aj.src.dir}/jdtsrc">
						<exclude name="CVS"/>
						<exclude name="**/.cvsignore"/>
					</fileset>
					<fileset dir="${aj.src.dir}/bcelsrc">
						<exclude name="CVS"/>
						<exclude name="**/.cvsignore"/>
					</fileset>
					<fileset dir="${aspectj.modules.dir}/loadtime5/java5-src">
						<exclude name="CVS"/>
						<exclude name="**/.cvsignore"/>
					</fileset>
					<fileset dir="${aspectj.modules.dir}/loadtime/src">
						<exclude name="CVS"/>
						<exclude name="**/.cvsignore"/>
					</fileset>
					<fileset dir="${aspectj.modules.dir}/ajde/src">
						<exclude name="CVS"/>
						<exclude name="**/.cvsignore"/>
					</fileset>
					<fileset dir="${aspectj.modules.dir}/ajde.core/src">
						<exclude name="CVS"/>
						<exclude name="**/.cvsignore"/>
					</fileset>
					<fileset dir="${aspectj.modules.dir}/runtime/src">
						<exclude name="CVS"/>
						<exclude name="**/.cvsignore"/>
					</fileset>
					<fileset dir="${aspectj.modules.dir}/aspectj5rt/src">
						<exclude name="CVS"/>
						<exclude name="**/.cvsignore"/>
					</fileset>
					<fileset dir="${aspectj.modules.dir}/ajdoc/src">
						<exclude name="CVS"/>
						<exclude name="**/.cvsignore"/>
					</fileset>
					<fileset dir="${aspectj.modules.dir}/asm/src">
						<exclude name="CVS"/>
						<exclude name="**/.cvsignore"/>
					</fileset>
					<fileset dir="${aspectj.modules.dir}/loadtime/src">
						<exclude name="CVS"/>
						<exclude name="**/.cvsignore"/>
					</fileset>
					<fileset dir="${aspectj.modules.dir}/org.aspectj.ajdt.core/src">
						<exclude name="CVS"/>
						<exclude name="**/.cvsignore"/>
					</fileset>
					<fileset dir="${aspectj.modules.dir}/taskdefs/src">
						<exclude name="CVS"/>
						<exclude name="**/.cvsignore"/>
					</fileset>
					<fileset dir="${aspectj.modules.dir}/weaver/src">
						<exclude name="CVS"/>
						<exclude name="**/.cvsignore"/>
					</fileset>
					<fileset dir="${aspectj.modules.dir}/weaver5/java5-src">
						<exclude name="CVS"/>
						<exclude name="**/.cvsignore"/>
					</fileset>
					-->
				</jar>
		
		<jar destfile="${aj.src.dir}/org.aspectj-${build.version}-src.jar">
			<fileset dir="${aj.src.dir}">
				<include name="aspectjrt${build.version}-src.jar"/> 
				<include name="aspectjweaver${build.version}-src.jar"/> 
				<include name="aspectjtools${build.version}-src.jar"/>
				<include name="org.aspectj.matcher-${build.version}-src.jar"/>
			</fileset>
		</jar>
		
		<delete file="{aj.src.dir}/aspectjrt${build.version}-src.jar"/> 
		<delete file="{aj.src.dir}/aspectjweaver${build.version}-src.jar"/> 
		<delete file="{aj.src.dir}/aspectjtools${build.version}-src.jar"/> 
		<delete file="{aj.src.dir}/org.aspectj.matcher${build.version}-src.jar"/> 
    </target>
	


	<target name="repo" depends="init" description="deploy maven repo">
		<property name="repo.url" value="scp://simonegianni.it/home/mavenrsync/repo"/>
		<property name="repo.id" value="simonegianni-rsync"/>
		
		<mkdir dir="${modules.dir}/aj-build/repo"/>
		<copy toDir="${modules.dir}/aj-build/repo" file="aspectjtools.pom"/>
		<copy toDir="${modules.dir}/aj-build/repo" file="aspectjweaver.pom"/>
		<copy toDir="${modules.dir}/aj-build/repo" file="aspectjrt.pom"/>
		<replaceregexp byline="true" flags="g">
			<regexp pattern="ASPECTJVERSION"/>
			<substitution expression="${repo.version}"/>
			<fileset dir="${modules.dir}/aj-build/repo">
				<include name="*.pom"/>
			</fileset>			
		</replaceregexp>
		
		
		<!-- Invoke maven to deploy the jars to the rsynced repo -->
		<antcall target="mavenDeployJar">
			<param name="file" value="${modules.dir}/aj-build/dist/tools/lib/aspectjtools.jar"/>
			<param name="artifact" value="aspectjtools"/>
			<param name="desc" value="AspectJ Tools"/>
		</antcall>		
		<antcall target="mavenDeployJar">
			<param name="file" value="${modules.dir}/aj-build/dist/tools/lib/aspectjweaver.jar"/>
			<param name="artifact" value="aspectjweaver"/>
			<param name="desc" value="AspectJ Weaver"/>
		</antcall>		
		<antcall target="mavenDeployJar">
			<param name="file" value="${modules.dir}/aj-build/dist/tools/lib/aspectjrt.jar"/>
			<param name="artifact" value="aspectjrt"/>
			<param name="desc" value="AspectJ Runtime"/>
		</antcall>		
		
		<antcall target="mavenDeploySource">
			<param name="file" value="${modules.dir}/aj-build/src/aspectjtools${build.version}-src.jar"/>
			<param name="artifact" value="aspectjtools"/>
			<param name="desc" value="AspectJ Tools"/>
		</antcall>		
		<antcall target="mavenDeploySource">
			<param name="file" value="${modules.dir}/aj-build/src/aspectjweaver${build.version}-src.jar"/>
			<param name="artifact" value="aspectjweaver"/>
			<param name="desc" value="AspectJ Weaver"/>
		</antcall>		
		<antcall target="mavenDeploySource">
			<param name="file" value="${modules.dir}/aj-build/src/aspectjrt${build.version}-src.jar"/>
			<param name="artifact" value="aspectjrt"/>
			<param name="desc" value="AspectJ Runtime"/>
		</antcall>		
		
		
		
	</target>

<!--
ant -propertyfile XXX publishtomaven
-->
  <target name="publishtomaven_snapshot" depends="maven.init">
    <property name="build.root" value="/Users/aclement/gits/org.aspectj/aj-build"/>

    <property name="adjusted.release.type" value="snapshot"/>
    <property name="maven.central.repository" value="s3://maven.springframework.org/${adjusted.release.type}"/>

    <property name="bin.jars.folder" value="${build.root}/dist/tools/lib"/>
    <property name="src.jars.folder" value="${build.root}/src"/>
    <property name="suffix" value="DEVELOPMENT"/>

    <!-- ASPECTJRT -->
    <maven:deploy file="${bin.jars.folder}/aspectjrt.jar">
      <remoteRepository url="${maven.central.repository}">
        <authentication username="${accessKey}" passphrase="${secretKey}"/>
      </remoteRepository>
      <pom file="usedForMavenUpload/aspectjrt.pom"/>
      <attach file="${src.jars.folder}/aspectjrt${suffix}-src.jar" classifier="sources"/>
    </maven:deploy>

    <!-- ASPECTJTOOLS -->
    <maven:deploy file="${bin.jars.folder}/aspectjtools.jar">
      <remoteRepository url="${maven.central.repository}">
        <authentication username="${accessKey}" passphrase="${secretKey}"/>
      </remoteRepository>
      <pom file="usedForMavenUpload/aspectjtools.pom"/>
      <attach file="${src.jars.folder}/aspectjtools${suffix}-src.jar" classifier="sources"/>
    </maven:deploy>

    <!-- ASPECTJWEAVER -->
    <maven:deploy file="${bin.jars.folder}/aspectjweaver.jar">
      <remoteRepository url="${maven.central.repository}">
        <authentication username="${accessKey}" passphrase="${secretKey}"/>
      </remoteRepository>
      <pom file="usedForMavenUpload/aspectjweaver.pom"/>
      <attach file="${src.jars.folder}/aspectjweaver${suffix}-src.jar" classifier="sources"/>
    </maven:deploy>

  </target>





  <target name="publishtomaven_milestone" depends="maven.init">
<<<<<<< HEAD
    <property name="suffix" value="1.8.11.RC1"/>
=======
    <property name="suffix" value="1.9.0.BETA-6"/>
>>>>>>> 381ccd86

    <property name="build.root" value="/Users/aclement/gits/org.aspectj/aj-build"/>
    <property name="adjusted.release.type" value="milestone"/>
    <property name="maven.central.repository" value="s3://maven.springframework.org/${adjusted.release.type}"/>
    <property name="bin.jars.folder" value="${build.root}/dist/tools/lib"/>
    <property name="src.jars.folder" value="${build.root}/src"/>

    <!-- ASPECTJRT -->
    <maven:deploy file="${bin.jars.folder}/aspectjrt.jar">
      <remoteRepository url="${maven.central.repository}">
        <authentication username="${accessKey}" passphrase="${secretKey}"/>
      </remoteRepository>
      <pom file="usedForMavenUpload_milestone/aspectjrt.pom"/>
      <attach file="${src.jars.folder}/aspectjrt${suffix}-src.jar" classifier="sources"/>
    </maven:deploy>

    <!-- ASPECTJTOOLS -->
    <maven:deploy file="${bin.jars.folder}/aspectjtools.jar">
      <remoteRepository url="${maven.central.repository}">
        <authentication username="${accessKey}" passphrase="${secretKey}"/>
      </remoteRepository>
      <pom file="usedForMavenUpload_milestone/aspectjtools.pom"/>
      <attach file="${src.jars.folder}/aspectjtools${suffix}-src.jar" classifier="sources"/>
    </maven:deploy>

    <!-- ASPECTJWEAVER -->
    <maven:deploy file="${bin.jars.folder}/aspectjweaver.jar">
      <remoteRepository url="${maven.central.repository}">
        <authentication username="${accessKey}" passphrase="${secretKey}"/>
      </remoteRepository>
      <pom file="usedForMavenUpload_milestone/aspectjweaver.pom"/>
      <attach file="${src.jars.folder}/aspectjweaver${suffix}-src.jar" classifier="sources"/>
    </maven:deploy>
  </target>

  <target name="publishtomaven_release" depends="maven.init">
    <property name="suffix" value="1.7.2"/>

    <property name="build.root" value="/Users/aclement/gits/org.aspectj/aj-build"/>
    <property name="adjusted.release.type" value="release"/>
    <property name="maven.central.repository" value="s3://maven.springframework.org/${adjusted.release.type}"/>
    <property name="bin.jars.folder" value="${build.root}/dist/tools/lib"/>
    <property name="src.jars.folder" value="${build.root}/src"/>

    <!-- ASPECTJRT -->
    <maven:deploy file="${bin.jars.folder}/aspectjrt.jar">
      <remoteRepository url="${maven.central.repository}">
        <authentication username="${accessKey}" passphrase="${secretKey}"/>
      </remoteRepository>
      <pom file="usedForMavenUpload_${adjusted.release.type}/aspectjrt.pom"/>
      <attach file="${src.jars.folder}/aspectjrt${suffix}-src.jar" classifier="sources"/>
    </maven:deploy>

    <!-- ASPECTJTOOLS -->
    <maven:deploy file="${bin.jars.folder}/aspectjtools.jar">
      <remoteRepository url="${maven.central.repository}">
        <authentication username="${accessKey}" passphrase="${secretKey}"/>
      </remoteRepository>
      <pom file="usedForMavenUpload_${adjusted.release.type}/aspectjtools.pom"/>
      <attach file="${src.jars.folder}/aspectjtools${suffix}-src.jar" classifier="sources"/>
    </maven:deploy>

    <!-- ASPECTJWEAVER -->
    <maven:deploy file="${bin.jars.folder}/aspectjweaver.jar">
      <remoteRepository url="${maven.central.repository}">
        <authentication username="${accessKey}" passphrase="${secretKey}"/>
      </remoteRepository>
      <pom file="usedForMavenUpload_${adjusted.release.type}/aspectjweaver.pom"/>
      <attach file="${src.jars.folder}/aspectjweaver${suffix}-src.jar" classifier="sources"/>
    </maven:deploy>
  </target>

	
  <target name="repo2" depends="maven.init">
  </target>

	<target name="mavenDeployJar">
		<!-- 
		  Currently only an exec is usable, see http://jira.codehaus.org/browse/MANTTASKS-71 
		  this mean you need to have maven installed on your system.
		-->
		<exec executable="n:/tools/apache-maven-2.0.9/bin/mvn.bat" failonerror="true">
			<arg line="--batch-mode"/>
			<arg line="deploy:deploy-file"/>
			<arg line="-Durl=${repo.url}"/>
			<arg line="-DrepositoryId=${repo.id}"/>
			<arg line="-Dfile=${file}"/>
			<arg line="-DgroupId=org.aspectj"/>
			<arg line="-DartifactId=${artifact}"/>
			<arg line="-Dpackaging=jar"/>
			<arg line="-Dversion=${repo.version}"/>
			<arg line="-DpomFile=${modules.dir}/aj-build/repo/${artifact}.pom"/>			
		</exec>	
	</target>
	
	<target name="mavenDeploySource">
		<!-- 
		     Currently only an exec is usable, see http://jira.codehaus.org/browse/MANTTASKS-71 
		     this mean you need to have maven installed on your system.
		     
		     failonerror is set to false because deploy:deploy-file goes NPE for some obscure reason
		     on recent versions, see http://jira.codehaus.org/browse/MDEPLOY-48
		     -->
		<exec executable="n:/tools/apache-maven-2.0.9/bin/mvn.bat" failonerror="false">
			<arg line="--batch-mode"/>
			<arg line="deploy:deploy-file"/>
			<arg line="-Durl=${repo.url}"/>
			<arg line="-DrepositoryId=${repo.id}"/>
			<arg line="-Dfile=${file}"/>
			<arg line="-DgroupId=org.aspectj"/>
			<arg line="-DartifactId=${artifact}"/>
			<arg line="-Dpackaging=java-source"/>
			<arg line="-Dversion=${repo.version}"/>
			<arg value="-DgeneratePom=false"/>			
		</exec>	
	</target>
	

</project>
<|MERGE_RESOLUTION|>--- conflicted
+++ resolved
@@ -840,11 +840,7 @@
 
 
   <target name="publishtomaven_milestone" depends="maven.init">
-<<<<<<< HEAD
-    <property name="suffix" value="1.8.11.RC1"/>
-=======
     <property name="suffix" value="1.9.0.BETA-6"/>
->>>>>>> 381ccd86
 
     <property name="build.root" value="/Users/aclement/gits/org.aspectj/aj-build"/>
     <property name="adjusted.release.type" value="milestone"/>
