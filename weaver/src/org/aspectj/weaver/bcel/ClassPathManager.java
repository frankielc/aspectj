/* *******************************************************************
 * Copyright (c) 2002 Palo Alto Research Center, Incorporated (PARC).
 * All rights reserved. 
 * This program and the accompanying materials are made available 
 * under the terms of the Eclipse Public License v1.0 
 * which accompanies this distribution and is available at 
 * http://www.eclipse.org/legal/epl-v10.html 
 *  
 * Contributors: 
 *     PARC     initial implementation 
 * ******************************************************************/

package org.aspectj.weaver.bcel;

import java.io.ByteArrayInputStream;
import java.io.File;
import java.io.FileInputStream;
import java.io.FileNotFoundException;
import java.io.IOException;
import java.io.InputStream;
import java.net.URI;
import java.nio.file.DirectoryStream;
import java.nio.file.FileStore;
import java.nio.file.FileSystem;
import java.nio.file.FileSystems;
import java.nio.file.FileVisitResult;
import java.nio.file.FileVisitor;
import java.nio.file.Files;
import java.nio.file.NoSuchFileException;
import java.nio.file.Path;
import java.nio.file.attribute.BasicFileAttributes;
import java.util.ArrayList;
import java.util.Enumeration;
import java.util.Iterator;
import java.util.List;
import java.util.zip.ZipEntry;
import java.util.zip.ZipFile;

import org.aspectj.bridge.IMessageHandler;
import org.aspectj.bridge.MessageUtil;
import org.aspectj.util.LangUtil;
import org.aspectj.weaver.BCException;
import org.aspectj.weaver.UnresolvedType;
import org.aspectj.weaver.WeaverMessages;
import org.aspectj.weaver.tools.Trace;
import org.aspectj.weaver.tools.TraceFactory;

public class ClassPathManager {

	private static Trace trace = TraceFactory.getTraceFactory().getTrace(ClassPathManager.class);

	private List<Entry> entries;

	// In order to control how many open files we have, we maintain a list.
	// The max number is configured through the property:
	// org.aspectj.weaver.openarchives
	// and it defaults to 1000
	private List<ZipFile> openArchives = new ArrayList<ZipFile>();

	private static int maxOpenArchives = -1;
	
	private static final int MAXOPEN_DEFAULT = 1000;

	static {
		String openzipsString = getSystemPropertyWithoutSecurityException("org.aspectj.weaver.openarchives",
				Integer.toString(MAXOPEN_DEFAULT));
		maxOpenArchives = Integer.parseInt(openzipsString);
		if (maxOpenArchives < 20) {
			maxOpenArchives = 1000;
		}
	}

	public ClassPathManager(List<String> classpath, IMessageHandler handler) {
		if (trace.isTraceEnabled()) {
			trace.enter("<init>", this, new Object[] { classpath==null?"null":classpath.toString(), handler });
		}
		entries = new ArrayList<Entry>();
<<<<<<< HEAD
		for (Iterator<String> i = classpath.iterator(); i.hasNext();) {
			String name = i.next();
			addPath(name, handler);
=======
		for (String classpathEntry: classpath) {
			addPath(classpathEntry,handler);
>>>>>>> 784906d2
		}
		if (trace.isTraceEnabled()) {
			trace.exit("<init>");
		}
	}

	protected ClassPathManager() {
	}

	private static URI JRT_URI = URI.create("jrt:/"); //$NON-NLS-1$

	private static String MODULES_PATH = "modules"; //$NON-NLS-1$
	private static String JAVA_BASE_PATH = "java.base"; //$NON-NLS-1$
	
	public void addPath(String name, IMessageHandler handler) {
		File f = new File(name);
		String lc = name.toLowerCase();
		if (!f.isDirectory()) {
			if (!f.isFile()) {
				if (!lc.endsWith(".jar") || lc.endsWith(".zip")) {
					// heuristic-only: ending with .jar or .zip means probably a
					// zip file
					MessageUtil.info(handler, WeaverMessages.format(WeaverMessages.ZIPFILE_ENTRY_MISSING, name));
				} else {
					MessageUtil.info(handler, WeaverMessages.format(WeaverMessages.DIRECTORY_ENTRY_MISSING, name));
				}
				return;
			}
			try {
				if (lc.endsWith(LangUtil.JRT_FS)) {
					// Java9
					entries.add(new JImageEntry(new File(f.getParentFile()+File.separator+"lib"+File.separator+"modules")));
				} else {
					entries.add(new ZipFileEntry(f));
				}
			} catch (IOException ioe) {
				MessageUtil.warn(handler,
						WeaverMessages.format(WeaverMessages.ZIPFILE_ENTRY_INVALID, name, ioe.getMessage()));
				return;
			}
		} else {
			entries.add(new DirEntry(f));
		}
	}

	public ClassFile find(UnresolvedType type) {
		if (trace.isTraceEnabled()) {
			trace.enter("find", this, type);
		}
		String name = type.getName();
		for (Iterator<Entry> i = entries.iterator(); i.hasNext();) {
			Entry entry = i.next();
			try {
				ClassFile ret = entry.find(name);
				if (trace.isTraceEnabled()) {
					trace.event("searching for "+type+" in "+entry.toString());
				}
				if (ret != null) {
					if (trace.isTraceEnabled()) {
						trace.exit("find", ret);
					}
					return ret;
				}
			} catch (IOException ioe) {
				// this is NOT an error: it's valid to have missing classpath entries
<<<<<<< HEAD
				ioe.printStackTrace();
=======
				if (trace.isTraceEnabled()) {
					trace.error("Removing classpath entry for "+entry,ioe);
				}
>>>>>>> 784906d2
				i.remove();
			}
		}
		if (trace.isTraceEnabled()) {
			trace.exit("find", null);
		}
		return null;
	}

	public String toString() {
		StringBuffer buf = new StringBuffer();
		boolean start = true;
		for (Iterator<Entry> i = entries.iterator(); i.hasNext();) {
			if (start) {
				start = false;
			} else {
				buf.append(File.pathSeparator);
			}
			buf.append(i.next());
		}
		return buf.toString();
	}

	public abstract static class ClassFile {
		public abstract InputStream getInputStream() throws IOException;
		public abstract String getPath();
		public abstract void close();
	}

	public abstract static class Entry {
		public abstract ClassFile find(String name) throws IOException;
	}
	
	private static class ByteBasedClassFile extends ClassFile {

		private byte[] bytes;
		private ByteArrayInputStream bais;
		private String path;
		
		public ByteBasedClassFile(byte[] bytes, String path) {
			this.bytes = bytes;			
			this.path = path;
		}
		
		@Override
		public InputStream getInputStream() throws IOException {
			this.bais = new ByteArrayInputStream(bytes);
			return this.bais;
		}

		@Override
		public String getPath() {
			return this.path;
		}

		@Override
		public void close() {
			if (this.bais!=null) {
				try {
					this.bais.close();
				} catch (IOException e) {
				}
				this.bais = null;
			}
		}
		
	}

	private static class FileClassFile extends ClassFile {
		private File file;
		private FileInputStream fis;

		public FileClassFile(File file) {
			this.file = file;
		}

		public InputStream getInputStream() throws IOException {
			fis = new FileInputStream(file);
			return fis;
		}

		public void close() {
			try {
				if (fis != null)
					fis.close();
			} catch (IOException ioe) {
				throw new BCException("Can't close class file : " + file.getName(), ioe);
			} finally {
				fis = null;
			}
		}

		public String getPath() {
			return file.getPath();
		}
	}

	public class DirEntry extends Entry {
		private String dirPath;

		public DirEntry(File dir) {
			this.dirPath = dir.getPath();
		}

		public DirEntry(String dirPath) {
			this.dirPath = dirPath;
		}

		public ClassFile find(String name) {
			File f = new File(dirPath + File.separator + name.replace('.', File.separatorChar) + ".class");
			if (f.isFile())
				return new FileClassFile(f);
			else
				return null;
		}

		public String toString() {
			return dirPath;
		}
	}

	private static class ZipEntryClassFile extends ClassFile {
		private ZipEntry entry;
		private ZipFileEntry zipFile;
		private InputStream is;

		public ZipEntryClassFile(ZipFileEntry zipFile, ZipEntry entry) {
			this.zipFile = zipFile;
			this.entry = entry;
		}

		public InputStream getInputStream() throws IOException {
			is = zipFile.getZipFile().getInputStream(entry);
			return is;
		}

		public void close() {
			try {
				if (is != null)
					is.close();
			} catch (IOException e) {
				e.printStackTrace();
			} finally {
				is = null;
			}
		}

		public String getPath() {
			return entry.getName();
		}

	}
	
	public class JImageEntry extends Entry {
		private FileSystem fs;
		
		public JImageEntry(File file) {
			fs = FileSystems.getFileSystem(JRT_URI);
//			Iterable<java.nio.file.Path> roots = fs.getRootDirectories();
//			java.nio.file.Path basePath = null;
//			try {
//				System.err.println("Find on javax.naming.Context: "+find("javax.naming.Context"));
//			} catch (IOException e) {
//				// TODO Auto-generated catch block
//				e.printStackTrace();
//			}
//			roots: for (java.nio.file.Path path : roots) {
//				System.err.println(">>"+path);
//				try (DirectoryStream<java.nio.file.Path> stream = Files.newDirectoryStream(path)) {
//					for (java.nio.file.Path subdir: stream) {
//						System.err.println(">>>"+subdir);
////						if (subdir.toString().indexOf(JAVA_BASE_PATH) != -1) {
////							basePath = subdir;
////							break roots;
////						}
//				    }
//				} catch (Exception e) {
//					e.printStackTrace();
//				}
//			}
		}
		
		@Override
		public ClassFile find(String name) throws IOException {
			String fileName = name.replace('.', '/') + ".class";
			try {
				// /modules/java.base/java/lang/Object.class (jdk9 b74)
				Path p = fs.getPath(MODULES_PATH,JAVA_BASE_PATH,fileName);
				byte[] bs = Files.readAllBytes(p);
				return new ByteBasedClassFile(bs, fileName);
			} catch (NoSuchFileException nsfe) {
				// try other modules!
				Iterable<java.nio.file.Path> roots = fs.getRootDirectories();
				for (java.nio.file.Path path : roots) {
					DirectoryStream<java.nio.file.Path> stream = Files.newDirectoryStream(path);
					try {
						for (java.nio.file.Path module: stream) {
							// module will be something like /packages or /modules
							for (java.nio.file.Path submodule: Files.newDirectoryStream(module)) {
								// submodule will be /modules/java.base or somesuch
								try {
									Path p = fs.getPath(submodule.toString(), fileName);
									byte[] bs = Files.readAllBytes(p);
									return new ByteBasedClassFile(bs, fileName);
								} catch (NoSuchFileException nsfe2) {
								}
							}
						}
					} finally {
						stream.close();
					}
				}
				return null;			
			}
		}
		
		public ClassFile find(String module, String name) throws IOException {
			String fileName = name.replace('.', '/') + ".class";
			try {
				Path p = fs.getPath(module,fileName);
				byte[] bs = Files.readAllBytes(p);
				return new ByteBasedClassFile(bs, fileName);
			} catch (NoSuchFileException nsfe) {
				return null;			
			}
		}

	}

	public class ZipFileEntry extends Entry {
		private File file;
		private ZipFile zipFile;

		public ZipFileEntry(File file) throws IOException {
			this.file = file;
		}

		public ZipFileEntry(ZipFile zipFile) {
			this.zipFile = zipFile;
		}

		public ZipFile getZipFile() {
			return zipFile;
		}

		public ClassFile find(String name) throws IOException {
			ensureOpen();
			String key = name.replace('.', '/') + ".class";
			ZipEntry entry = zipFile.getEntry(key);
			if (entry != null)
				return new ZipEntryClassFile(this, entry);
			else
				return null; // This zip will be closed when necessary...
		}

		public List<ZipEntryClassFile> getAllClassFiles() throws IOException {
			ensureOpen();
			List<ZipEntryClassFile> ret = new ArrayList<ZipEntryClassFile>();
			for (Enumeration<? extends ZipEntry> e = zipFile.entries(); e.hasMoreElements();) {
				ZipEntry entry = e.nextElement();
				String name = entry.getName();
				if (hasClassExtension(name))
					ret.add(new ZipEntryClassFile(this, entry));
			}
			// if (ret.isEmpty()) close();
			return ret;
		}

		private void ensureOpen() throws IOException {
			if (zipFile != null && openArchives.contains(zipFile)) {
				if (isReallyOpen())
					return;
			}
			if (openArchives.size() >= maxOpenArchives) {
				closeSomeArchives(openArchives.size() / 10); // Close 10% of
																// those open
			}
			zipFile = new ZipFile(file);
			if (!isReallyOpen()) {
				throw new FileNotFoundException("Can't open archive: " + file.getName() + " (size() check failed)");
			}
			openArchives.add(zipFile);
		}

		private boolean isReallyOpen() {
			try {
				zipFile.size(); // this will fail if the file has been closed
								// for
				// some reason;
				return true;
			} catch (IllegalStateException ex) {
				// this means the zip file is closed...
				return false;
			}

		}

		public void closeSomeArchives(int n) {
			for (int i = n - 1; i >= 0; i--) {
				ZipFile zf = (ZipFile) openArchives.get(i);
				try {
					zf.close();
				} catch (IOException e) {
					e.printStackTrace();
				}
				openArchives.remove(i);
			}
		}

		public void close() {
			if (zipFile == null)
				return;
			try {
				openArchives.remove(zipFile);
				zipFile.close();
			} catch (IOException ioe) {
				throw new BCException("Can't close archive: " + file.getName(), ioe);
			} finally {
				zipFile = null;
			}
		}

		public String toString() {
			return file.getName();
		}
	}

	/* private */static boolean hasClassExtension(String name) {
		return name.toLowerCase().endsWith((".class"));
	}

	public void closeArchives() {
		for (Entry entry : entries) {
			if (entry instanceof ZipFileEntry) {
				((ZipFileEntry) entry).close();
			}
			openArchives.clear();
		}
	}

	// Copes with the security manager
	private static String getSystemPropertyWithoutSecurityException(String aPropertyName, String aDefaultValue) {
		try {
			return System.getProperty(aPropertyName, aDefaultValue);
		} catch (SecurityException ex) {
			return aDefaultValue;
		}
	}
}<|MERGE_RESOLUTION|>--- conflicted
+++ resolved
@@ -75,14 +75,8 @@
 			trace.enter("<init>", this, new Object[] { classpath==null?"null":classpath.toString(), handler });
 		}
 		entries = new ArrayList<Entry>();
-<<<<<<< HEAD
-		for (Iterator<String> i = classpath.iterator(); i.hasNext();) {
-			String name = i.next();
-			addPath(name, handler);
-=======
 		for (String classpathEntry: classpath) {
 			addPath(classpathEntry,handler);
->>>>>>> 784906d2
 		}
 		if (trace.isTraceEnabled()) {
 			trace.exit("<init>");
@@ -148,13 +142,9 @@
 				}
 			} catch (IOException ioe) {
 				// this is NOT an error: it's valid to have missing classpath entries
-<<<<<<< HEAD
-				ioe.printStackTrace();
-=======
 				if (trace.isTraceEnabled()) {
 					trace.error("Removing classpath entry for "+entry,ioe);
 				}
->>>>>>> 784906d2
 				i.remove();
 			}
 		}
