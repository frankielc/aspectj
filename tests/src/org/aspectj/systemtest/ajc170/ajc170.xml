<!DOCTYPE suite SYSTEM "../tests/ajcTestSuite.dtd"[]>

<suite>

<<<<<<< HEAD
   <ajc-test dir="bugs170/pr371998" title="BCException anno decp">
     <compile files="AspectTest.java" options="-1.5 -showWeaveInfo">
   	   <message kind="weave" text="Extending interface set for type 'Foo' (AspectTest.java) to include 'X' (AspectTest.java)"/>
   	   <message kind="weave" text="Type 'Foo' (AspectTest.java) has intertyped method from 'AspectTest' (AspectTest.java:'void X.xxx()')"/>
   	   <message kind="weave" text="Extending interface set for type 'Bar' (AspectTest.java) to include 'X' (AspectTest.java)"/>
   	   <message kind="weave" text="Type 'Bar' (AspectTest.java) has intertyped method from 'AspectTest' (AspectTest.java:'void X.xxx()')"/>
   	 </compile>
   	 <run class="AspectTest"/>
   </ajc-test>
   
=======
	<ajc-test dir="bugs170/transientTjpFields" title="transient tjp fields">
		<compile files="Code.java" options="-Xset:makeTjpFieldsTransient=true">
		</compile>
	</ajc-test>

>>>>>>> 0cf0cb2d
   <ajc-test dir="bugs170/language" title="perthis">
   	<compile files="PerThis.java" options="-1.7">
   	</compile>
   </ajc-test>
   
   <ajc-test dir="bugs170/language" title="pertarget">
   	<compile files="PerTarget.java" options="-1.7">
   	</compile>
   </ajc-test>
   
   <ajc-test dir="bugs170/language" title="percflow">
   	<compile files="PerCflow.java" options="-1.7">
   	</compile>
   </ajc-test>
   
   <ajc-test dir="bugs170/language" title="pertypewithin">
   	<compile files="PerTypeWithin.java" options="-1.7">
   	</compile>
   </ajc-test>
   
   <ajc-test dir="bugs170/language" title="diamond 1">
   	<compile files="Diamond.java" options="-1.5">
   		<message kind="error" line="11" text="'&lt;&gt;' operator is not allowed for source level below 1.7"/>
   	</compile>
   </ajc-test>
   
   <ajc-test dir="bugs170/language" title="diamond 2">
   	<compile files="Diamond.java" options="-1.7">
   	</compile>
   </ajc-test>
   
   <ajc-test dir="bugs170/language" title="diamond itd 1">
   	<compile files="DiamondITD.java" options="-1.7">
   	</compile>
   </ajc-test>
   
   <ajc-test dir="bugs170/language" title="literals 1">
   	<compile files="Literals.java" options="-1.5">
   		<message kind="error" line="8" text="Underscores can only be used with source level 1.7 or greater"/>
   	</compile>
   </ajc-test>
   
   <ajc-test dir="bugs170/language" title="literals 2">
   	<compile files="Literals.java" options="-1.7">
   	</compile>
   </ajc-test>
   
   <ajc-test dir="bugs170/language" title="literals itd 1">
   	<compile files="LiteralsITD.java" options="-1.7">
   	</compile>
   </ajc-test>
   
   <ajc-test dir="bugs170/language" title="string switch 1">
   	<compile files="StringSwitch.java" options="-1.5">
   	<message kind="error" line="9" text="Cannot switch on a value of type String for source level below 1.7. Only convertible int values or enum constants are permitted"/>
   	</compile>
   </ajc-test>

   <ajc-test dir="bugs170/language" title="string switch 2">
   	<compile files="StringSwitch.java" options="-1.7">
   	</compile>
   </ajc-test>
   
   <ajc-test dir="bugs170/language" title="multi catch 1">
   	<compile files="MultiCatch.java" options="-1.5">
   		<message kind="error" line="6" text="Multi-catch parameters are not allowed for source level below 1.7"/>
   	</compile>
   </ajc-test>

   <ajc-test dir="bugs170/language" title="multi catch 2">
   	<compile files="MultiCatch.java" options="-1.7">
   	</compile>
   </ajc-test>
   
   <ajc-test dir="bugs170/language" title="multi catch with handler 1">
   	<compile files="MultiCatchWithHandler.java" options="-1.7">
   	</compile>
   </ajc-test>
   
   <ajc-test dir="bugs170/language" title="multi catch aspect 1">
   	<compile files="MultiCatchAspect.java" options="-1.7">
   	</compile>
   </ajc-test>

   <ajc-test dir="bugs170/language" title="try resources 1">
   	<compile files="TryResources.java" options="-1.7">
   	</compile>
   </ajc-test>
   
   <ajc-test dir="bugs170/language" title="try resources 2">
   	<compile files="TryResourcesAspect.java" options="-1.7">
   	</compile>
   </ajc-test>
   
   <ajc-test dir="bugs170/language" title="multi catch with handler 2">
   	<compile files="MultiCatchWithHandler2.java" options="-1.7">
   	</compile>
   	<run class="MultiCatchWithHandler2"></run>
   </ajc-test>
   
   <ajc-test dir="bugs170/sanity" title="sanity 1">
   	<compile files="DeclareAtType.java" options="-1.5">
   	</compile>
   </ajc-test>
   
   <ajc-test dir="bugs170/pr363979" title="missing impl">
     <compile files="Example.java" options="-1.5"/>
     <run class="Example">
	     <stdout>
	    	 <line text="yes"/>
	     </stdout>
     </run>
   </ajc-test>
   
   <ajc-test dir="bugs170/pr363979" title="missing impl 2">
     <compile files="Example2.java" options="-1.5"/>
     <run class="Example2">
	     <stdout>
	    	 <line text="yes"/>
	     </stdout>
     </run>
   </ajc-test>
   
   <ajc-test dir="bugs170/pr364380" title="stackoverflow">
     <compile files="X.aj" options="-1.5" outjar="foo.jar"/>
     <compile files="C.java" options="-1.5" inpath="foo.jar">
     <message kind="warning" text="An advice already exists for setting an owner"/>
     </compile>
   </ajc-test>
   
</suite><|MERGE_RESOLUTION|>--- conflicted
+++ resolved
@@ -2,7 +2,6 @@
 
 <suite>
 
-<<<<<<< HEAD
    <ajc-test dir="bugs170/pr371998" title="BCException anno decp">
      <compile files="AspectTest.java" options="-1.5 -showWeaveInfo">
    	   <message kind="weave" text="Extending interface set for type 'Foo' (AspectTest.java) to include 'X' (AspectTest.java)"/>
@@ -13,13 +12,11 @@
    	 <run class="AspectTest"/>
    </ajc-test>
    
-=======
-	<ajc-test dir="bugs170/transientTjpFields" title="transient tjp fields">
-		<compile files="Code.java" options="-Xset:makeTjpFieldsTransient=true">
-		</compile>
-	</ajc-test>
+   <ajc-test dir="bugs170/transientTjpFields" title="transient tjp fields">
+      <compile files="Code.java" options="-Xset:makeTjpFieldsTransient=true">
+      </compile>
+   </ajc-test>
 
->>>>>>> 0cf0cb2d
    <ajc-test dir="bugs170/language" title="perthis">
    	<compile files="PerThis.java" options="-1.7">
    	</compile>
