--- conflicted
+++ resolved
@@ -100,75 +100,6 @@
 		<compile files="Buffers.java" options="--release 8"/>
 	</ajc-test>
 
-<<<<<<< HEAD
-=======
-	<ajc-test dir="bugs198/github_115" title="annotation style A">
-		<compile files="A.java" options="-1.5">
-			<message kind="warning" line="28" text="advice defined in Azpect has not been applied [Xlint:adviceDidNotMatch]"/>
-		</compile>
-		<run class="A">
-			<stdout>
-				<line text="Azpect.before"/>
-				<line text="A.main"/>
-			</stdout>
-		</run>
-	</ajc-test>
-
-	<ajc-test dir="bugs198/github_115" title="annotation style B">
-		<compile files="B.java" options="-1.5"/>
-		<run class="B">
-			<stdout>
-				<line text="Azpect.before"/>
-				<line text="B.main"/>
-			</stdout>
-		</run>
-	</ajc-test>
-
-	<ajc-test dir="bugs198/github_120" title="annotation style C">
-		<compile files="C.java" options="-1.5"/>
-		<run class="C">
-			<stdout>
-				<line text="check if() pointcut running on C(1)"/>
-				<line text="Azpect1.beforeAdvice executing"/>
-				<line text="C.run() executing"/>
-			</stdout>
-		</run>
-	</ajc-test>
-
-	<ajc-test dir="bugs198/github_120" title="annotation style D">
-		<compile files="D.java" options="-1.5"/>
-		<run class="D">
-			<stdout>
-				<line text="advice running"/>
-				<line text="D.run() executing"/>
-			</stdout>
-		</run>
-	</ajc-test>
-
-	<ajc-test dir="bugs198/github_122" title="annotation style negated if">
-		<compile files="E.java" options="-1.5"/>
-		<run class="E">
-			<stdout>
-				<line text="advice running"/>
-				<line text="E.run() executing"/>
-			</stdout>
-		</run>
-	</ajc-test>
-
-	<ajc-test dir="bugs198/github_125" title="compiler can re-open closed JARs">
-		<!--
-			Here the Java test sets system property org.aspectj.weaver.openarchives to 20 in order to provoke
-			open JAR limit exhaustion
-		-->
-		<compile files="Application.java" options="-1.5" />
-		<run class="Application">
-			<stdout>
-				<line text="Before advice"/>
-				<line text="Hello world!"/>
-			</stdout>
-		</run>
-	</ajc-test>
-
 	<ajc-test dir="bugs198/github_128" title="asynchronous proceed for nested around-advice (@AspectJ)">
 		<compile files="Application.java MarkerA.java MarkerB.java annotation_syntax/MarkerAAspect.aj annotation_syntax/MarkerBAspect.aj" options="-1.8" />
 		<run class="Application" options="1,1">
@@ -485,5 +416,4 @@
 		</run>
 	</ajc-test>
 
->>>>>>> bd663a7e
 </suite>