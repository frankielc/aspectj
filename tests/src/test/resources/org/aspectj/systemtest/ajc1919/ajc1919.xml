--- conflicted
+++ resolved
@@ -370,11 +370,7 @@
 			<message kind="warning" text="can not build thisJoinPoint lazily for this advice since it has no suitable guard [Xlint:noGuardForLazyTjp]"/>
 			<message kind="warning" text="advice defined in FirstAspect has not been applied [Xlint:adviceDidNotMatch]"/>
 		</compile>
-<<<<<<< HEAD
-		<compile files="Application.java MarkerTwo.java" options="-1.5 -showWeaveInfo -Xlint:warning" classpath="first-aspect.jar" outjar="application.jar"/>
-=======
 		<compile files="Application.java MarkerTwo.java" options="-1.5 -showWeaveInfo -Xlint:warning" classpath="$sandbox/first-aspect.jar" outjar="application.jar"/>
->>>>>>> ba9ac235
 		<compile files="SecondAspect.java" options="-1.5 -showWeaveInfo -Xlint:warning" aspectpath="first-aspect.jar" inpath="application.jar" outjar="second-aspect.jar">
 			<message kind="warning" text="can not build thisJoinPoint lazily for this advice since it has no suitable guard [Xlint:noGuardForLazyTjp]"/>
 			<message kind="warning" text="at this shadow method-execution(void Application.greet(java.lang.String)) no precedence is specified between advice applying from aspect FirstAspect and aspect SecondAspect [Xlint:unorderedAdviceAtShadow]"/>
@@ -382,15 +378,10 @@
 			<message kind="weave" text="method-execution(void Application.greet(java.lang.String))' in Type 'Application' (Application.java:4) advised by around advice from 'SecondAspect'"/>
 			<message kind="weave" text="method-execution(void Application.greet(java.lang.String))' in Type 'Application' (Application.java:4) advised by before advice from 'FirstAspect'"/>
 		</compile>
-<<<<<<< HEAD
-		<run class="Application" classpath="second-aspect.jar first-aspect.jar">
-			<stdout>
-=======
 		<run class="Application" classpath="$sandbox/second-aspect.jar,$sandbox/first-aspect.jar">
 			<stdout>
 				<line text="FirstAspect: execution(void Application.greet(String))"/>
 				<line text="SecondAspect: execution(void Application.greet(String))"/>
->>>>>>> ba9ac235
 				<line text="Hello world!"/>
 			</stdout>
 		</run>
