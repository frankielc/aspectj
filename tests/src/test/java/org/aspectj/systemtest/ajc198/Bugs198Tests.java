--- conflicted
+++ resolved
@@ -21,35 +21,6 @@
     runTest("ITD annotation with mandatory parameter via aspectpath");
   }
 
-<<<<<<< HEAD
-=======
-  public void testAnnotationStyleSpecialIfClauses() {
-    runTest("annotation style A");
-  }
-
-  public void testAnnotationStylePointcutInheritanceWithIfClauses() {
-    runTest("annotation style B");
-  }
-
-  public void testAnnotationStyleSpecialIfClauses2_gh120() {
-    runTest("annotation style C");
-  }
-
-  public void testAnnotationStyleSpecialIfClauses3_gh120() {
-    runTest("annotation style D");
-  }
-
-  public void testAnnotationStyleNegatedIf_gh122() {
-    runTest("annotation style negated if");
-  }
-
-  public void testGitHub_125() {
-    try (PropertyEnvironment env = ScopedSystemProperties.newPropertyEnvironment()) {
-      env.setProperty("org.aspectj.weaver.openarchives", "20");
-      runTest("compiler can re-open closed JARs");
-    }
-  }
-
   public void testAsyncProceedNestedAroundAdvice_gh128() {
     runTest("asynchronous proceed for nested around-advice (@AspectJ)");
   }
@@ -67,7 +38,6 @@
     runTest("asynchronous proceed for nested around-advice (native, thread pool)");
   }
 
->>>>>>> bd663a7e
   public static Test suite() {
     return XMLBasedAjcTestCase.loadSuite(Bugs198Tests.class);
   }
