--- conflicted
+++ resolved
@@ -834,19 +834,11 @@
 				throw new ExitCalledException(exitCode);
 			}
 		}
-<<<<<<< HEAD
-
-=======
->>>>>>> b0b2f50a
 		public void checkAwtEventQueueAccess() {
 			if ((null != runThread) && runThread.equals(Thread.currentThread())) {
 				throw new AwtUsedException();
 			}
 		}
-<<<<<<< HEAD
-
-=======
->>>>>>> b0b2f50a
 		public void checkSystemClipboardAccess() {
 			// permit
 		}
@@ -891,10 +883,6 @@
 		@Override
 		public void checkListen(int arg0) {
 		}
-<<<<<<< HEAD
-
-=======
->>>>>>> b0b2f50a
 		public void checkMemberAccess(Class arg0, int arg1) {
 		}
 		@Override
@@ -939,10 +927,6 @@
 		@Override
 		public void checkSetFactory() {
 		}
-<<<<<<< HEAD
-
-=======
->>>>>>> b0b2f50a
 		public boolean checkTopLevelWindow(Object arg0) {
 			return true;
 		}
